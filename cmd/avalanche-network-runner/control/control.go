--- conflicted
+++ resolved
@@ -65,7 +65,6 @@
 	avalancheGoBinPath        string
 	numNodes                  uint32
 	pluginDir                 string
-	whitelistedSubnets        string
 	nodeConfigFile            string
 	customVMNameToGenesisPath string
 )
@@ -175,6 +174,7 @@
 	if err != nil {
 		return err
 	}
+
 	defer cli.Close()
 
 	ctx, cancel := context.WithTimeout(context.Background(), requestTimeout)
@@ -340,8 +340,6 @@
 	return nil
 }
 
-<<<<<<< HEAD
-=======
 func newAddNodeCommand() *cobra.Command {
 	cmd := &cobra.Command{
 		Use:   "add-node [options]",
@@ -428,7 +426,6 @@
 	return nil
 }
 
->>>>>>> ec24fbd6
 func newRestartNodeCommand() *cobra.Command {
 	cmd := &cobra.Command{
 		Use:   "restart-node [options]",
