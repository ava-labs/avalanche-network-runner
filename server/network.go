--- conflicted
+++ resolved
@@ -5,6 +5,7 @@
 
 import (
 	"context"
+	"encoding/json"
 	"errors"
 	"fmt"
 	"os"
@@ -118,27 +119,21 @@
 
 		nodeNames[i] = nodeName
 		cfg.NodeConfigs[i].Name = nodeName
-<<<<<<< HEAD
 
 		// get the node configs right
 		nodeConfig := defaultNodeConfig
 		if opts.nodeConfigParam != "" {
 			nodeConfig = opts.nodeConfigParam
 		}
-		finalNodeConfig, err := evalConfig(nodeConfig, logLevel, logDir, dbDir, opts.pluginDir, opts.whitelistedSubnets)
+		cfg.NodeConfigs[i].ConfigFile, err = createConfigFileString(nodeConfig, logLevel, logDir, dbDir, opts.pluginDir, opts.whitelistedSubnets)
 		if err != nil {
 			return nil, err
 		}
-		cfg.NodeConfigs[i].ConfigFile = finalNodeConfig
-
-		cfg.NodeConfigs[i].ImplSpecificConfig = json.RawMessage(fmt.Sprintf(`{"binaryPath":"%s","redirectStdout":true,"redirectStderr":true}`, opts.execPath))
-
-=======
-		cfg.NodeConfigs[i].ConfigFile = createConfigFileString(logLevel, logDir, dbDir, opts.pluginDir, opts.whitelistedSubnets)
+
 		cfg.NodeConfigs[i].BinaryPath = opts.execPath
 		cfg.NodeConfigs[i].RedirectStdout = true
 		cfg.NodeConfigs[i].RedirectStderr = true
->>>>>>> ec24fbd6
+
 		nodeInfos[nodeName] = &rpcpb.NodeInfo{
 			Name:               nodeName,
 			ExecPath:           opts.execPath,
@@ -176,8 +171,7 @@
 	}, nil
 }
 
-<<<<<<< HEAD
-func evalConfig(nodeConfig string, logLevel string, logDir string, dbDir string, pluginDir string, whitelistedSubnets string) (string, error) {
+func createConfigFileString(nodeConfig string, logLevel string, logDir string, dbDir string, pluginDir string, whitelistedSubnets string) (string, error) {
 	var jsonContent map[string]interface{}
 	if err := json.Unmarshal([]byte(nodeConfig), &jsonContent); err != nil {
 		return "", err
@@ -199,36 +193,6 @@
 	return string(finalJSON), nil
 }
 
-// provisions local cluster and install custom VMs if applicable
-=======
-func createConfigFileString(logLevel string, logDir string, dbDir string, pluginDir string, whitelistedSubnets string) string {
-	// need to whitelist subnet ID to create custom VM chain
-	// ref. vms/platformvm/createChain
-	return fmt.Sprintf(`{
-	"network-peer-list-gossip-frequency":"250ms",
-	"network-max-reconnect-delay":"1s",
-	"public-ip":"127.0.0.1",
-	"health-check-frequency":"2s",
-	"api-admin-enabled":true,
-	"api-ipcs-enabled":true,
-	"index-enabled":true,
-	"log-display-level":"%s",
-	"log-level":"%s",
-	"log-dir":"%s",
-	"db-dir":"%s",
-	"plugin-dir":"%s",
-	"whitelisted-subnets":"%s"
-}`,
-		strings.ToUpper(logLevel),
-		strings.ToUpper(logLevel),
-		logDir,
-		dbDir,
-		pluginDir,
-		whitelistedSubnets,
-	)
-}
-
->>>>>>> ec24fbd6
 func (lc *localNetwork) start(ctx context.Context) {
 	defer func() {
 		close(lc.startDonec)
