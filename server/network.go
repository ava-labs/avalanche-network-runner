// Copyright (C) 2019-2022, Ava Labs, Inc. All rights reserved.
// See the file LICENSE for licensing terms.

package server

import (
	"context"
	"errors"
	"fmt"
	"os"
	"path/filepath"
	"strings"
	"sync"

	"github.com/ava-labs/avalanche-network-runner/api"
	"github.com/ava-labs/avalanche-network-runner/local"
	"github.com/ava-labs/avalanche-network-runner/network"
	"github.com/ava-labs/avalanche-network-runner/pkg/color"
	"github.com/ava-labs/avalanche-network-runner/rpcpb"
	"github.com/ava-labs/avalanchego/ids"
	"github.com/ava-labs/avalanchego/network/peer"
	"github.com/ava-labs/avalanchego/utils/constants"
	"github.com/ava-labs/avalanchego/utils/logging"
)

type localNetwork struct {
	logger logging.Logger

	binPath string
	cfg     network.Config

	nw network.Network

	nodeNames []string
	nodeInfos map[string]*rpcpb.NodeInfo

	// maps from node name to peer ID to peer object
	attachedPeers map[string]map[string]peer.Peer

	apiClis map[string]api.Client

	localClusterReadyc          chan struct{} // closed when local network is ready/healthy
	localClusterReadycCloseOnce sync.Once

	// map from VM name to genesis bytes
	customVMNameToGenesis map[string][]byte
	// map from VM ID to VM info
	customVMIDToInfo map[ids.ID]vmInfo

	customVMsReadyc          chan struct{} // closed when subnet installations are complete
	customVMsReadycCloseOnce sync.Once
	customVMRestartMu        *sync.RWMutex

	stopc      chan struct{}
	startDonec chan struct{}
	startErrc  chan error

	stopOnce sync.Once
}

type vmInfo struct {
	info         *rpcpb.CustomVmInfo
	subnetID     ids.ID
	blockchainID ids.ID
}

type localNetworkOptions struct {
	execPath           string
	rootDataDir        string
	numNodes           uint32
	whitelistedSubnets string
	logLevel           string

	pluginDir string
	customVMs map[string][]byte

	// to block racey restart while installing custom VMs
	restartMu *sync.RWMutex
}

func newLocalNetwork(opts localNetworkOptions) (*localNetwork, error) {
	lcfg := logging.DefaultConfig
	lcfg.Directory = opts.rootDataDir
	logFactory := logging.NewFactory(lcfg)
	logger, err := logFactory.Make("main")
	if err != nil {
		return nil, err
	}

	logLevel := opts.logLevel
	if logLevel == "" {
		logLevel = "INFO"
	}

	nodeInfos := make(map[string]*rpcpb.NodeInfo)
	cfg, err := local.NewDefaultConfigNNodes(opts.execPath, opts.numNodes)
	if err != nil {
		return nil, err
	}
	nodeNames := make([]string, len(cfg.NodeConfigs))
	for i := range cfg.NodeConfigs {
		nodeName := fmt.Sprintf("node%d", i+1)
		logDir := filepath.Join(opts.rootDataDir, nodeName, "log")
		dbDir := filepath.Join(opts.rootDataDir, nodeName, "db-dir")

		nodeNames[i] = nodeName
		cfg.NodeConfigs[i].Name = nodeName
<<<<<<< HEAD

		// need to whitelist subnet ID to create custom VM chain
		// ref. vms/platformvm/createChain
		cfg.NodeConfigs[i].ConfigFile = fmt.Sprintf(`{
	"network-peer-list-gossip-frequency":"250ms",
	"network-max-reconnect-delay":"1s",
	"public-ip":"127.0.0.1",
	"health-check-frequency":"2s",
	"api-admin-enabled":true,
	"api-ipcs-enabled":true,
	"index-enabled":true,
	"log-display-level":"%s",
	"log-level":"%s",
	"log-dir":"%s",
	"db-dir":"%s",
	"plugin-dir":"%s",
	"whitelisted-subnets":"%s"
}`,
			strings.ToUpper(logLevel),
			strings.ToUpper(logLevel),
			logDir,
			dbDir,
			opts.pluginDir,
			opts.whitelistedSubnets,
		)
		cfg.NodeConfigs[i].BinaryPath = opts.execPath
		cfg.NodeConfigs[i].RedirectStdout = true
		cfg.NodeConfigs[i].RedirectStderr = true
=======
		cfg.NodeConfigs[i].ConfigFile = createConfigFileString(logLevel, logDir, dbDir, opts.pluginDir, opts.whitelistedSubnets)
		cfg.NodeConfigs[i].ImplSpecificConfig = json.RawMessage(fmt.Sprintf(`{"binaryPath":"%s","redirectStdout":true,"redirectStderr":true}`, opts.execPath))
>>>>>>> 17b00771

		nodeInfos[nodeName] = &rpcpb.NodeInfo{
			Name:               nodeName,
			ExecPath:           opts.execPath,
			Uri:                "",
			Id:                 "",
			LogDir:             logDir,
			DbDir:              dbDir,
			PluginDir:          opts.pluginDir,
			WhitelistedSubnets: opts.whitelistedSubnets,
			Config:             []byte(cfg.NodeConfigs[i].ConfigFile),
		}
	}

	return &localNetwork{
		logger: logger,

		binPath: opts.execPath,
		cfg:     cfg,

		nodeNames:     nodeNames,
		nodeInfos:     nodeInfos,
		apiClis:       make(map[string]api.Client),
		attachedPeers: make(map[string]map[string]peer.Peer),

		localClusterReadyc: make(chan struct{}),

		customVMNameToGenesis: opts.customVMs,
		customVMIDToInfo:      make(map[ids.ID]vmInfo),
		customVMsReadyc:       make(chan struct{}),
		customVMRestartMu:     opts.restartMu,

		stopc:      make(chan struct{}),
		startDonec: make(chan struct{}),
		startErrc:  make(chan error, 1),
	}, nil
}

func createConfigFileString(logLevel string, logDir string, dbDir string, pluginDir string, whitelistedSubnets string) string {
	// need to whitelist subnet ID to create custom VM chain
	// ref. vms/platformvm/createChain
	return fmt.Sprintf(`{
	"network-peer-list-gossip-frequency":"250ms",
	"network-max-reconnect-delay":"1s",
	"public-ip":"127.0.0.1",
	"health-check-frequency":"2s",
	"api-admin-enabled":true,
	"api-ipcs-enabled":true,
	"index-enabled":true,
	"log-display-level":"%s",
	"log-level":"%s",
	"log-dir":"%s",
	"db-dir":"%s",
	"plugin-dir":"%s",
	"whitelisted-subnets":"%s"
}`,
		strings.ToUpper(logLevel),
		strings.ToUpper(logLevel),
		logDir,
		dbDir,
		pluginDir,
		whitelistedSubnets,
	)
}

func (lc *localNetwork) start(ctx context.Context) {
	defer func() {
		close(lc.startDonec)
	}()

	color.Outf("{{blue}}{{bold}}create and run local network{{/}}\n")
	nw, err := local.NewNetwork(lc.logger, lc.cfg, os.TempDir())
	if err != nil {
		lc.startErrc <- err
		return
	}
	lc.nw = nw

	if err := lc.waitForLocalClusterReady(ctx); err != nil {
		lc.startErrc <- err
		return
	}

	if len(lc.customVMNameToGenesis) == 0 {
		color.Outf("{{orange}}{{bold}}custom VM not specified, skipping installation and its health checks...{{/}}\n")
		return
	}
	if err := lc.installCustomVMs(ctx); err != nil {
		lc.startErrc <- err
		return
	}
	if err := lc.waitForCustomVMsReady(ctx); err != nil {
		lc.startErrc <- err
		return
	}
}

var errAborted = errors.New("aborted")

func (lc *localNetwork) waitForLocalClusterReady(ctx context.Context) error {
	color.Outf("{{blue}}{{bold}}waiting for all nodes to report healthy...{{/}}\n")

	hc := lc.nw.Healthy(ctx)
	select {
	case <-lc.stopc:
		return errAborted
	case <-ctx.Done():
		return ctx.Err()
	case err := <-hc:
		if err != nil {
			return err
		}
	}

	nodes, err := lc.nw.GetAllNodes()
	if err != nil {
		return err
	}
	for name, node := range nodes {
		uri := fmt.Sprintf("http://%s:%d", node.GetURL(), node.GetAPIPort())
		nodeID := node.GetNodeID().PrefixedString(constants.NodeIDPrefix)

		lc.nodeInfos[name].Uri = uri
		lc.nodeInfos[name].Id = nodeID

		lc.apiClis[name] = node.GetAPIClient()
		color.Outf("{{cyan}}%s: node ID %q, URI %q{{/}}\n", name, nodeID, uri)
	}

	lc.localClusterReadycCloseOnce.Do(func() {
		close(lc.localClusterReadyc)
	})
	return nil
}

func (lc *localNetwork) stop(ctx context.Context) {
	lc.stopOnce.Do(func() {
		close(lc.stopc)
		serr := lc.nw.Stop(ctx)
		<-lc.startDonec
		color.Outf("{{red}}{{bold}}terminated network{{/}} (error %v)\n", serr)
	})
}<|MERGE_RESOLUTION|>--- conflicted
+++ resolved
@@ -105,40 +105,10 @@
 
 		nodeNames[i] = nodeName
 		cfg.NodeConfigs[i].Name = nodeName
-<<<<<<< HEAD
-
-		// need to whitelist subnet ID to create custom VM chain
-		// ref. vms/platformvm/createChain
-		cfg.NodeConfigs[i].ConfigFile = fmt.Sprintf(`{
-	"network-peer-list-gossip-frequency":"250ms",
-	"network-max-reconnect-delay":"1s",
-	"public-ip":"127.0.0.1",
-	"health-check-frequency":"2s",
-	"api-admin-enabled":true,
-	"api-ipcs-enabled":true,
-	"index-enabled":true,
-	"log-display-level":"%s",
-	"log-level":"%s",
-	"log-dir":"%s",
-	"db-dir":"%s",
-	"plugin-dir":"%s",
-	"whitelisted-subnets":"%s"
-}`,
-			strings.ToUpper(logLevel),
-			strings.ToUpper(logLevel),
-			logDir,
-			dbDir,
-			opts.pluginDir,
-			opts.whitelistedSubnets,
-		)
+		cfg.NodeConfigs[i].ConfigFile = createConfigFileString(logLevel, logDir, dbDir, opts.pluginDir, opts.whitelistedSubnets)
 		cfg.NodeConfigs[i].BinaryPath = opts.execPath
 		cfg.NodeConfigs[i].RedirectStdout = true
 		cfg.NodeConfigs[i].RedirectStderr = true
-=======
-		cfg.NodeConfigs[i].ConfigFile = createConfigFileString(logLevel, logDir, dbDir, opts.pluginDir, opts.whitelistedSubnets)
-		cfg.NodeConfigs[i].ImplSpecificConfig = json.RawMessage(fmt.Sprintf(`{"binaryPath":"%s","redirectStdout":true,"redirectStderr":true}`, opts.execPath))
->>>>>>> 17b00771
-
 		nodeInfos[nodeName] = &rpcpb.NodeInfo{
 			Name:               nodeName,
 			ExecPath:           opts.execPath,
