--- conflicted
+++ resolved
@@ -152,9 +152,6 @@
 			cfg.NodeConfigs[i].Flags = map[string]interface{}{}
 		}
 
-<<<<<<< HEAD
-		cfg.NodeConfigs[i].ConfigFile, err = createConfigFileString(mergedConfig, logDir, dbDir, lc.buildDir, lc.options.whitelistedSubnets, lc.log)
-=======
 		// set flags applied to the specific node
 		var customNodeConfig map[string]interface{}
 		if lc.options.customNodeConfigs != nil && lc.options.customNodeConfigs[nodeName] != "" {
@@ -168,7 +165,6 @@
 
 		// avalanchego expects buildDir (parent dir of pluginDir) to be provided at cmdline
 		buildDir, err := getBuildDir(lc.execPath, lc.pluginDir)
->>>>>>> 77e9e6a1
 		if err != nil {
 			return err
 		}
@@ -202,52 +198,14 @@
 	if execPath != "" {
 		buildDir = filepath.Dir(execPath)
 	}
-<<<<<<< HEAD
-	if givenBuildDir != "" {
-		buildDir = givenBuildDir
-	}
-	return buildDir
-}
-
-// createConfigFileString finalizes the config setup and returns the node config JSON string
-func createConfigFileString(
-	configFileMap map[string]interface{},
-	logDir string,
-	dbDir string,
-	buildDir string,
-	whitelistedSubnets string,
-	log logging.Logger,
-) (string, error) {
-	// add (or overwrite, if given) the following entries
-	if configFileMap[config.LogsDirKey] != "" {
-		log.Warn("ignoring config file entry %q provided; the network runner needs to set its own", config.LogsDirKey)
-	}
-	configFileMap[config.LogsDirKey] = logDir
-	if configFileMap[config.DBPathKey] != "" {
-		log.Warn("ignoring config file entry %q provided; the network runner needs to set its own", config.DBPathKey)
-	}
-	configFileMap[config.DBPathKey] = dbDir
-	if buildDir != "" {
-		configFileMap[config.BuildDirKey] = buildDir
-	}
-	// need to whitelist subnet ID to create custom chain
-	// ref. vms/platformvm/createChain
-	if whitelistedSubnets != "" {
-		configFileMap[config.WhitelistedSubnetsKey] = whitelistedSubnets
-	}
-
-	finalJSON, err := json.Marshal(configFileMap)
-	if err != nil {
-		return "", err
-=======
 	if pluginDir != "" {
 		pluginDir := filepath.Clean(pluginDir)
 		if filepath.Base(pluginDir) != "plugins" {
 			return "", fmt.Errorf("plugin dir %q is not named plugins", pluginDir)
 		}
 		buildDir = filepath.Dir(pluginDir)
->>>>>>> 77e9e6a1
-	}
+	}
+
 	return buildDir, nil
 }
 
