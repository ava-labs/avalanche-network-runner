// Copyright (C) 2019-2022, Ava Labs, Inc. All rights reserved.
// See the file LICENSE for licensing terms.

// Package server implements server.
package server

import (
	"context"
	"encoding/json"
	"errors"
	"fmt"
	"io"
	"io/ioutil"
	"net"
	"net/http"
	"os"
	"path/filepath"
	"sort"
	"strings"
	"sync"
	"time"

	"github.com/ava-labs/avalanche-network-runner/network/node"
	"github.com/ava-labs/avalanche-network-runner/rpcpb"
	"github.com/ava-labs/avalanche-network-runner/utils"
	"github.com/ava-labs/avalanchego/message"
	"github.com/ava-labs/avalanchego/network/peer"
	"github.com/ava-labs/avalanchego/snow/networking/router"
	"github.com/grpc-ecosystem/grpc-gateway/v2/runtime"
	"go.uber.org/zap"
	"google.golang.org/grpc"
	"google.golang.org/grpc/codes"
	"google.golang.org/grpc/credentials/insecure"
	"google.golang.org/grpc/status"
)

type Config struct {
	Port        string
	GwPort      string
	DialTimeout time.Duration
}

type Server interface {
	Run(rootCtx context.Context) error
}

type server struct {
	cfg Config

	rootCtx   context.Context
	closeOnce sync.Once
	closed    chan struct{}

	ln               net.Listener
	gRPCServer       *grpc.Server
	gRPCRegisterOnce sync.Once

	gwMux    *runtime.ServeMux
	gwServer *http.Server

	mu          *sync.RWMutex
	clusterInfo *rpcpb.ClusterInfo
	network     *localNetwork

	rpcpb.UnimplementedPingServiceServer
	rpcpb.UnimplementedControlServiceServer
}

var (
	ErrInvalidVMName                      = errors.New("invalid VM name")
	ErrInvalidPort                        = errors.New("invalid port")
	ErrClosed                             = errors.New("server closed")
	ErrPluginDirEmptyButCustomVMsNotEmpty = errors.New("empty plugin-dir but non-empty custom VMs")
	ErrPluginDirNonEmptyButCustomVMsEmpty = errors.New("non-empty plugin-dir but empty custom VM")
	ErrNotEnoughNodesForStart             = errors.New("not enough nodes specified for start")
	ErrAlreadyBootstrapped                = errors.New("already bootstrapped")
	ErrNotBootstrapped                    = errors.New("not bootstrapped")
	ErrNodeNotFound                       = errors.New("node not found")
	ErrPeerNotFound                       = errors.New("peer not found")
	ErrUnexpectedType                     = errors.New("unexpected type")
	ErrStatusCanceled                     = errors.New("gRPC stream status canceled")
)

const (
	MinNodes     uint32 = 1
	DefaultNodes uint32 = 5
)

func New(cfg Config) (Server, error) {
	if cfg.Port == "" || cfg.GwPort == "" {
		return nil, ErrInvalidPort
	}

	ln, err := net.Listen("tcp", cfg.Port)
	if err != nil {
		return nil, err
	}
	gwMux := runtime.NewServeMux()
	return &server{
		cfg: cfg,

		closed: make(chan struct{}),

		ln:         ln,
		gRPCServer: grpc.NewServer(),

		gwMux: gwMux,
		gwServer: &http.Server{
			Addr:    cfg.GwPort,
			Handler: gwMux,
		},

		mu: new(sync.RWMutex),
	}, nil
}

func (s *server) Run(rootCtx context.Context) (err error) {
	s.rootCtx = rootCtx
	s.gRPCRegisterOnce.Do(func() {
		rpcpb.RegisterPingServiceServer(s.gRPCServer, s)
		rpcpb.RegisterControlServiceServer(s.gRPCServer, s)
	})

	gRPCErrc := make(chan error)
	go func() {
		zap.L().Info("serving gRPC server", zap.String("port", s.cfg.Port))
		gRPCErrc <- s.gRPCServer.Serve(s.ln)
	}()

	gwErrc := make(chan error)
	go func() {
		zap.L().Info("dialing gRPC server", zap.String("port", s.cfg.Port))
		ctx, cancel := context.WithTimeout(rootCtx, s.cfg.DialTimeout)
		gwConn, err := grpc.DialContext(
			ctx,
			"0.0.0.0"+s.cfg.Port,
			grpc.WithBlock(),
			grpc.WithTransportCredentials(insecure.NewCredentials()),
		)
		cancel()
		if err != nil {
			gwErrc <- err
			return
		}
		defer gwConn.Close()

		if err := rpcpb.RegisterPingServiceHandler(rootCtx, s.gwMux, gwConn); err != nil {
			gwErrc <- err
			return
		}
		if err := rpcpb.RegisterControlServiceHandler(rootCtx, s.gwMux, gwConn); err != nil {
			gwErrc <- err
			return
		}

		zap.L().Info("serving gRPC gateway", zap.String("port", s.cfg.GwPort))
		gwErrc <- s.gwServer.ListenAndServe()
	}()

	select {
	case <-rootCtx.Done():
		zap.L().Warn("root context is done")

		zap.L().Warn("closed gRPC gateway server", zap.Error(s.gwServer.Close()))
		<-gwErrc

		s.gRPCServer.Stop()
		zap.L().Warn("closed gRPC server")
		<-gRPCErrc

	case err = <-gRPCErrc:
		zap.L().Warn("gRPC server failed", zap.Error(err))
		zap.L().Warn("closed gRPC gateway server", zap.Error(s.gwServer.Close()))
		<-gwErrc

	case err = <-gwErrc:
		zap.L().Warn("gRPC gateway server failed", zap.Error(err))
		s.gRPCServer.Stop()
		zap.L().Warn("closed gRPC server")
		<-gRPCErrc
	}

	s.closeOnce.Do(func() {
		close(s.closed)
	})
	return err
}

func (s *server) Ping(ctx context.Context, req *rpcpb.PingRequest) (*rpcpb.PingResponse, error) {
	zap.L().Debug("received ping request")
	return &rpcpb.PingResponse{Pid: int32(os.Getpid())}, nil
}

const DefaultStartTimeout = 5 * time.Minute

func (s *server) Start(ctx context.Context, req *rpcpb.StartRequest) (*rpcpb.StartResponse, error) {
	// if timeout is too small or not set, default to 5-min
	if deadline, ok := ctx.Deadline(); !ok || time.Until(deadline) < DefaultStartTimeout {
		var cancel context.CancelFunc
		ctx, cancel = context.WithTimeout(context.Background(), DefaultStartTimeout)
		_ = cancel // don't call since "start" is async, "curl" may not specify timeout
		zap.L().Info("received start request with default timeout", zap.String("timeout", DefaultStartTimeout.String()))
	} else {
		zap.L().Info("received start request with existing timeout", zap.String("deadline", deadline.String()))
	}

	if req.NumNodes == nil {
		n := DefaultNodes
		req.NumNodes = &n
	}
	if *req.NumNodes < MinNodes {
		return nil, ErrNotEnoughNodesForStart
	}
	customVMs := make(map[string][]byte)
	if req.GetPluginDir() == "" {
		if len(req.GetCustomVms()) > 0 {
			return nil, ErrPluginDirEmptyButCustomVMsNotEmpty
		}
		if err := utils.CheckExecPluginPaths(req.GetExecPath(), "", ""); err != nil {
			return nil, err
		}
	} else {
		if len(req.GetCustomVms()) == 0 {
			return nil, ErrPluginDirNonEmptyButCustomVMsEmpty
		}
		zap.L().Info("non-empty plugin dir", zap.String("plugin-dir", req.GetPluginDir()))
		for vmName, vmGenesisFilePath := range req.GetCustomVms() {
			zap.L().Info("checking custom VM ID before installation", zap.String("vm-id", vmName))
			vmID, err := utils.VMID(vmName)
			if err != nil {
				zap.L().Warn("failed to convert VM name to VM ID",
					zap.String("vm-name", vmName),
					zap.Error(err),
				)
				return nil, ErrInvalidVMName
			}
			if err := utils.CheckExecPluginPaths(
				req.GetExecPath(),
				filepath.Join(req.GetPluginDir(), vmID.String()),
				vmGenesisFilePath,
			); err != nil {
				return nil, err
			}
			b, err := ioutil.ReadFile(vmGenesisFilePath)
			if err != nil {
				return nil, err
			}
			customVMs[vmName] = b
		}
	}
	pluginDir := ""
	if req.GetPluginDir() != "" {
		pluginDir = req.GetPluginDir()
	}

	s.mu.Lock()
	defer s.mu.Unlock()

	// If [clusterInfo] is already populated, the server has already been started.
	if s.clusterInfo != nil {
		return nil, ErrAlreadyBootstrapped
	}

	var (
		execPath           = req.GetExecPath()
		numNodes           = req.GetNumNodes()
		whitelistedSubnets = req.GetWhitelistedSubnets()
		rootDataDir        = req.GetRootDataDir()
		pid                = int32(os.Getpid())
		logLevel           = req.GetLogLevel()
		err                error
	)
	if len(rootDataDir) == 0 {
		rootDataDir, err = ioutil.TempDir(os.TempDir(), "network-runner-root-data")
		if err != nil {
			return nil, err
		}
	}

	s.clusterInfo = &rpcpb.ClusterInfo{
		Pid:         pid,
		RootDataDir: rootDataDir,
		Healthy:     false,
	}

	zap.L().Info("starting",
<<<<<<< HEAD
		zap.String("execPath", req.ExecPath),
		zap.String("whitelistedSubnets", req.GetWhitelistedSubnets()),
		zap.Int32("pid", s.clusterInfo.GetPid()),
		zap.String("rootDataDir", s.clusterInfo.GetRootDataDir()),
		zap.String("nodeConfig", req.GetNodeConfig()),
=======
		zap.String("execPath", execPath),
		zap.Uint32("numNodes", numNodes),
		zap.String("whitelistedSubnets", whitelistedSubnets),
		zap.Int32("pid", pid),
		zap.String("rootDataDir", rootDataDir),
		zap.String("pluginDir", pluginDir),
>>>>>>> 379323fe
	)

	if s.network != nil {
		return nil, ErrAlreadyBootstrapped
	}

<<<<<<< HEAD
	s.network, err = newNetwork(req.GetExecPath(), rootDataDir, req.GetWhitelistedSubnets(), req.GetLogLevel(), req.GetNodeConfig())
=======
	s.network, err = newLocalNetwork(localNetworkOptions{
		execPath:           execPath,
		rootDataDir:        rootDataDir,
		numNodes:           numNodes,
		whitelistedSubnets: whitelistedSubnets,
		logLevel:           logLevel,
		pluginDir:          pluginDir,
		customVMs:          customVMs,

		// to block racey restart
		// "s.network.start" runs asynchronously
		// so it would not deadlock with the acquired lock
		// in this "Start" method
		restartMu: s.mu,
	})
>>>>>>> 379323fe
	if err != nil {
		return nil, err
	}

	// start non-blocking to install local cluster + custom VMs (if applicable)
	// the user is expected to poll cluster status
	go s.network.start(ctx)

	// update cluster info non-blocking
	// the user is expected to poll this latest information
	// to decide cluster/subnet readiness
	go func() {
		zap.L().Info("waiting for local cluster readiness")
		select {
		case <-s.closed:
			return
		case <-s.network.stopc:
			// TODO: fix race from shutdown
			return
		case serr := <-s.network.startErrc:
			zap.L().Warn("start failed to complete", zap.Error(serr))
			panic(serr)
		case <-s.network.localClusterReadyc:
			s.mu.Lock()
			s.clusterInfo.NodeNames = s.network.nodeNames
			s.clusterInfo.NodeInfos = s.network.nodeInfos
			s.clusterInfo.Healthy = true
			s.mu.Unlock()
		}

		if len(req.GetCustomVms()) == 0 {
			zap.L().Info("no custom VM installation request, skipping its readiness check")
		} else {
			zap.L().Info("waiting for custom VMs readiness")
			select {
			case <-s.closed:
				return
			case <-s.network.stopc:
				return
			case serr := <-s.network.startErrc:
				zap.L().Warn("start custom VMs failed to complete", zap.Error(serr))
				panic(serr)
			case <-s.network.customVMsReadyc:
				s.mu.Lock()
				s.clusterInfo.CustomVmsHealthy = true
				s.clusterInfo.CustomVms = make(map[string]*rpcpb.CustomVmInfo)
				for vmID, vmInfo := range s.network.customVMIDToInfo {
					s.clusterInfo.CustomVms[vmID.String()] = vmInfo.info
				}
				s.mu.Unlock()
			}
		}
	}()

	return &rpcpb.StartResponse{ClusterInfo: s.clusterInfo}, nil
}

func (s *server) Health(ctx context.Context, req *rpcpb.HealthRequest) (*rpcpb.HealthResponse, error) {
	zap.L().Debug("health")
	if info := s.getClusterInfo(); info == nil {
		return nil, ErrNotBootstrapped
	}

	zap.L().Info("waiting for local cluster readiness")
	if err := s.network.waitForLocalClusterReady(ctx); err != nil {
		return nil, err
	}

	s.mu.Lock()
	defer s.mu.Unlock()

	s.network.nodeNames = make([]string, 0)
	for name := range s.network.nodeInfos {
		s.network.nodeNames = append(s.network.nodeNames, name)
	}
	s.clusterInfo.NodeNames = s.network.nodeNames
	s.clusterInfo.NodeInfos = s.network.nodeInfos

	return &rpcpb.HealthResponse{ClusterInfo: s.clusterInfo}, nil
}

func (s *server) URIs(ctx context.Context, req *rpcpb.URIsRequest) (*rpcpb.URIsResponse, error) {
	zap.L().Debug("uris")
	info := s.getClusterInfo()
	if info == nil {
		return nil, ErrNotBootstrapped
	}
	uris := make([]string, 0, len(info.NodeInfos))
	for _, i := range info.NodeInfos {
		uris = append(uris, i.Uri)
	}
	sort.Strings(uris)
	return &rpcpb.URIsResponse{Uris: uris}, nil
}

func (s *server) Status(ctx context.Context, req *rpcpb.StatusRequest) (*rpcpb.StatusResponse, error) {
	zap.L().Debug("received status request")
	info := s.getClusterInfo()
	if info == nil {
		return nil, ErrNotBootstrapped
	}
	return &rpcpb.StatusResponse{ClusterInfo: info}, nil
}

func (s *server) StreamStatus(req *rpcpb.StreamStatusRequest, stream rpcpb.ControlService_StreamStatusServer) (err error) {
	zap.L().Info("received bootstrap status request")
	if s.getClusterInfo() == nil {
		return ErrNotBootstrapped
	}

	interval := time.Duration(req.PushInterval)

	// returns this method, then server closes the stream
	zap.L().Info("pushing status updates to the stream", zap.String("interval", interval.String()))
	wg := sync.WaitGroup{}
	wg.Add(1)
	go func() {
		s.sendLoop(stream, interval)
		wg.Done()
	}()

	errc := make(chan error, 1)
	go func() {
		rerr := s.recvLoop(stream)
		if rerr != nil {
			if isClientCanceled(stream.Context().Err(), rerr) {
				zap.L().Warn("failed to receive status request from gRPC stream due to client cancellation", zap.Error(rerr))
			} else {
				zap.L().Warn("failed to receive status request from gRPC stream", zap.Error(rerr))
			}
		}
		errc <- rerr
	}()

	select {
	case err = <-errc:
		if errors.Is(err, context.Canceled) {
			err = ErrStatusCanceled
		}
	case <-stream.Context().Done():
		err = stream.Context().Err()
		if errors.Is(err, context.Canceled) {
			err = ErrStatusCanceled
		}
	}

	wg.Wait()
	return err
}

func (s *server) sendLoop(stream rpcpb.ControlService_StreamStatusServer, interval time.Duration) {
	zap.L().Info("start status send loop")

	tc := time.NewTicker(1)
	defer tc.Stop()

	for {
		select {
		case <-s.rootCtx.Done():
			return
		case <-s.closed:
			return
		case <-tc.C:
			tc.Reset(interval)
		}

		zap.L().Debug("sending cluster info")
		if err := stream.Send(&rpcpb.StreamStatusResponse{ClusterInfo: s.getClusterInfo()}); err != nil {
			if isClientCanceled(stream.Context().Err(), err) {
				zap.L().Debug("client stream canceled", zap.Error(err))
				return
			}
			zap.L().Warn("failed to send an event", zap.Error(err))
			return
		}
	}
}

func (s *server) recvLoop(stream rpcpb.ControlService_StreamStatusServer) error {
	zap.L().Info("start status receive loop")

	for {
		select {
		case <-s.rootCtx.Done():
			return s.rootCtx.Err()
		case <-s.closed:
			return ErrClosed
		default:
		}

		// receive data from stream
		req := new(rpcpb.StatusRequest)
		err := stream.RecvMsg(req)
		if errors.Is(err, io.EOF) {
			zap.L().Debug("received EOF from client; returning to close the stream from server side")
			return nil
		}
		if err != nil {
			return err
		}
	}
}

func (s *server) RemoveNode(ctx context.Context, req *rpcpb.RemoveNodeRequest) (*rpcpb.RemoveNodeResponse, error) {
	zap.L().Debug("received remove node request", zap.String("name", req.Name))
	if info := s.getClusterInfo(); info == nil {
		return nil, ErrNotBootstrapped
	}

	s.mu.Lock()
	defer s.mu.Unlock()

	if _, ok := s.network.nodeInfos[req.Name]; !ok {
		return nil, ErrNodeNotFound
	}

	if err := s.network.nw.RemoveNode(req.Name); err != nil {
		return nil, err
	}
	delete(s.network.nodeInfos, req.Name)
	s.network.nodeNames = make([]string, 0)
	for name := range s.network.nodeInfos {
		s.network.nodeNames = append(s.network.nodeNames, name)
	}
	s.clusterInfo.NodeNames = s.network.nodeNames
	s.clusterInfo.NodeInfos = s.network.nodeInfos

	zap.L().Info("waiting for local cluster readiness")
	if err := s.network.waitForLocalClusterReady(ctx); err != nil {
		return nil, err
	}

	return &rpcpb.RemoveNodeResponse{ClusterInfo: s.clusterInfo}, nil
}

func (s *server) RestartNode(ctx context.Context, req *rpcpb.RestartNodeRequest) (*rpcpb.RestartNodeResponse, error) {
	zap.L().Debug("received remove node request", zap.String("name", req.Name))
	if info := s.getClusterInfo(); info == nil {
		return nil, ErrNotBootstrapped
	}

	s.mu.Lock()
	defer s.mu.Unlock()

	nodeInfo, ok := s.network.nodeInfos[req.Name]
	if !ok {
		return nil, ErrNodeNotFound
	}

	found, idx := false, 0
	oldNodeConfig := node.Config{}
	for i, cfg := range s.network.cfg.NodeConfigs {
		if cfg.Name == req.Name {
			oldNodeConfig = cfg
			found = true
			idx = i
			break
		}
	}
	if !found {
		return nil, ErrNodeNotFound
	}
	nodeConfig := oldNodeConfig

	// use existing value if not specified
	if req.GetExecPath() != "" {
		nodeInfo.ExecPath = req.GetExecPath()
	}
	if req.GetWhitelistedSubnets() != "" {
		nodeInfo.WhitelistedSubnets = req.GetWhitelistedSubnets()
	}
	if req.GetRootDataDir() != "" {
		nodeInfo.DbDir = filepath.Join(req.GetRootDataDir(), req.Name, "db-dir")
	}
	logLevel := "INFO"
	if req.GetLogLevel() != "" {
		logLevel = strings.ToUpper(req.GetLogLevel())
	}

	nodeConfig.ConfigFile = fmt.Sprintf(`{
	"network-peer-list-gossip-frequency":"250ms",
	"network-max-reconnect-delay":"1s",
	"public-ip":"127.0.0.1",
	"health-check-frequency":"2s",
	"api-admin-enabled":true,
	"api-ipcs-enabled":true,
	"index-enabled":true,
	"log-display-level":"%s",
	"log-level":"%s",
	"log-dir":"%s",
	"db-dir":"%s",
	"plugin-dir":"%s",
	"whitelisted-subnets":"%s"
}`,
		logLevel,
		logLevel,
		nodeInfo.LogDir,
		nodeInfo.DbDir,
		nodeInfo.PluginDir,
		nodeInfo.WhitelistedSubnets,
	)
	nodeConfig.ImplSpecificConfig = json.RawMessage(fmt.Sprintf(`{"binaryPath":"%s","redirectStdout":true,"redirectStderr":true}`, nodeInfo.ExecPath))

	// now remove the node before restart
	zap.L().Info("removing the node")
	if err := s.network.nw.RemoveNode(req.Name); err != nil {
		return nil, err
	}

	// now adding the new node
	zap.L().Info("adding the node")
	if _, err := s.network.nw.AddNode(nodeConfig); err != nil {
		return nil, err
	}

	zap.L().Info("waiting for local cluster readiness")
	if err := s.network.waitForLocalClusterReady(ctx); err != nil {
		return nil, err
	}

	// update with the new config
	s.network.cfg.NodeConfigs[idx] = nodeConfig
	s.clusterInfo.NodeInfos = s.network.nodeInfos

	return &rpcpb.RestartNodeResponse{ClusterInfo: s.clusterInfo}, nil
}

func (s *server) Stop(ctx context.Context, req *rpcpb.StopRequest) (*rpcpb.StopResponse, error) {
	zap.L().Debug("received stop request")
	info := s.getClusterInfo()
	if info == nil {
		return nil, ErrNotBootstrapped
	}

	s.mu.Lock()
	defer s.mu.Unlock()

	s.network.stop(ctx)
	s.network = nil
	info.Healthy = false
	s.clusterInfo = nil

	return &rpcpb.StopResponse{ClusterInfo: info}, nil
}

func (s *server) AttachPeer(ctx context.Context, req *rpcpb.AttachPeerRequest) (*rpcpb.AttachPeerResponse, error) {
	zap.L().Debug("received attach peer request")
	info := s.getClusterInfo()
	if info == nil {
		return nil, ErrNotBootstrapped
	}

	s.mu.Lock()
	defer s.mu.Unlock()

	node, err := s.network.nw.GetNode((req.NodeName))
	if err != nil {
		return nil, err
	}

	lh := &loggingInboundHandler{nodeName: req.NodeName}
	newPeer, err := node.AttachPeer(ctx, lh)
	if err != nil {
		return nil, err
	}

	cctx, cancel := context.WithTimeout(ctx, 30*time.Second)
	err = newPeer.AwaitReady(cctx)
	cancel()
	if err != nil {
		return nil, err
	}
	newPeerID := newPeer.ID().String()

	zap.L().Debug("new peer is attached",
		zap.String("node-name", req.NodeName),
		zap.String("peer-id", newPeerID),
	)

	peers, ok := s.network.attachedPeers[req.NodeName]
	if !ok {
		peers = make(map[string]peer.Peer)
		peers[newPeerID] = newPeer
	} else {
		peers[newPeerID] = newPeer
	}
	s.network.attachedPeers[req.NodeName] = peers

	if s.clusterInfo.AttachedPeerInfos == nil {
		s.clusterInfo.AttachedPeerInfos = make(map[string]*rpcpb.ListOfAttachedPeerInfo)
	}
	peerInfo := &rpcpb.AttachedPeerInfo{Id: newPeerID}
	if v, ok := s.clusterInfo.AttachedPeerInfos[req.NodeName]; ok {
		v.Peers = append(v.Peers, peerInfo)
	} else {
		s.clusterInfo.AttachedPeerInfos[req.NodeName] = &rpcpb.ListOfAttachedPeerInfo{
			Peers: []*rpcpb.AttachedPeerInfo{peerInfo},
		}
	}

	return &rpcpb.AttachPeerResponse{ClusterInfo: info, AttachedPeerInfo: peerInfo}, nil
}

var _ router.InboundHandler = &loggingInboundHandler{}

type loggingInboundHandler struct {
	nodeName string
}

func (lh *loggingInboundHandler) HandleInbound(m message.InboundMessage) {
	zap.L().Debug("inbound handler received a message",
		zap.String("node-name", lh.nodeName),
		zap.String("message-op", m.Op().String()),
	)
}

func (s *server) SendOutboundMessage(ctx context.Context, req *rpcpb.SendOutboundMessageRequest) (*rpcpb.SendOutboundMessageResponse, error) {
	zap.L().Debug("received send outbound message request")
	info := s.getClusterInfo()
	if info == nil {
		return nil, ErrNotBootstrapped
	}

	peers, ok := s.network.attachedPeers[req.NodeName]
	if !ok {
		return nil, ErrNodeNotFound
	}
	attachedPeer, ok := peers[req.PeerId]
	if !ok {
		return nil, ErrPeerNotFound
	}

	msg := message.NewTestMsg(message.Op(req.Op), req.Bytes, false)
	sent := attachedPeer.Send(msg)
	return &rpcpb.SendOutboundMessageResponse{Sent: sent}, nil
}

func (s *server) getClusterInfo() *rpcpb.ClusterInfo {
	s.mu.RLock()
	info := s.clusterInfo
	s.mu.RUnlock()
	return info
}

func isClientCanceled(ctxErr error, err error) bool {
	if ctxErr != nil {
		return true
	}

	ev, ok := status.FromError(err)
	if !ok {
		return false
	}

	switch ev.Code() {
	case codes.Canceled, codes.DeadlineExceeded:
		// client-side context cancel or deadline exceeded
		// "rpc error: code = Canceled desc = context canceled"
		// "rpc error: code = DeadlineExceeded desc = context deadline exceeded"
		return true
	case codes.Unavailable:
		msg := ev.Message()
		// client-side context cancel or deadline exceeded with TLS ("http2.errClientDisconnected")
		// "rpc error: code = Unavailable desc = client disconnected"
		if msg == "client disconnected" {
			return true
		}
		// "grpc/transport.ClientTransport.CloseStream" on canceled streams
		// "rpc error: code = Unavailable desc = stream error: stream ID 21; CANCEL")
		if strings.HasPrefix(msg, "stream error: ") && strings.HasSuffix(msg, "; CANCEL") {
			return true
		}
	}
	return false
}<|MERGE_RESOLUTION|>--- conflicted
+++ resolved
@@ -268,6 +268,7 @@
 		rootDataDir        = req.GetRootDataDir()
 		pid                = int32(os.Getpid())
 		logLevel           = req.GetLogLevel()
+		nodeConfigParam    = req.GetNodeConfig()
 		err                error
 	)
 	if len(rootDataDir) == 0 {
@@ -284,29 +285,19 @@
 	}
 
 	zap.L().Info("starting",
-<<<<<<< HEAD
-		zap.String("execPath", req.ExecPath),
-		zap.String("whitelistedSubnets", req.GetWhitelistedSubnets()),
-		zap.Int32("pid", s.clusterInfo.GetPid()),
-		zap.String("rootDataDir", s.clusterInfo.GetRootDataDir()),
-		zap.String("nodeConfig", req.GetNodeConfig()),
-=======
 		zap.String("execPath", execPath),
 		zap.Uint32("numNodes", numNodes),
 		zap.String("whitelistedSubnets", whitelistedSubnets),
-		zap.Int32("pid", pid),
-		zap.String("rootDataDir", rootDataDir),
+		zap.Int32("pid", s.clusterInfo.GetPid()),
+		zap.String("rootDataDir", s.clusterInfo.GetRootDataDir()),
 		zap.String("pluginDir", pluginDir),
->>>>>>> 379323fe
+		zap.String("nodeConfig", nodeConfigParam),
 	)
 
 	if s.network != nil {
 		return nil, ErrAlreadyBootstrapped
 	}
 
-<<<<<<< HEAD
-	s.network, err = newNetwork(req.GetExecPath(), rootDataDir, req.GetWhitelistedSubnets(), req.GetLogLevel(), req.GetNodeConfig())
-=======
 	s.network, err = newLocalNetwork(localNetworkOptions{
 		execPath:           execPath,
 		rootDataDir:        rootDataDir,
@@ -315,6 +306,7 @@
 		logLevel:           logLevel,
 		pluginDir:          pluginDir,
 		customVMs:          customVMs,
+		nodeConfigParam:    nodeConfigParam,
 
 		// to block racey restart
 		// "s.network.start" runs asynchronously
@@ -322,7 +314,6 @@
 		// in this "Start" method
 		restartMu: s.mu,
 	})
->>>>>>> 379323fe
 	if err != nil {
 		return nil, err
 	}
