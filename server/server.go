--- conflicted
+++ resolved
@@ -38,6 +38,9 @@
 )
 
 const (
+	// RPCVersion should be bumped anytime changes are made which require
+	// the RPC client to upgrade to latest RPC server to be compatible
+	RPCVersion   uint32 = 1
 	MinNodes     uint32 = 1
 	DefaultNodes uint32 = 5
 
@@ -101,33 +104,6 @@
 	rpcpb.UnimplementedControlServiceServer
 }
 
-<<<<<<< HEAD
-=======
-var (
-	ErrInvalidVMName          = errors.New("invalid VM name")
-	ErrInvalidPort            = errors.New("invalid port")
-	ErrClosed                 = errors.New("server closed")
-	ErrNotEnoughNodesForStart = errors.New("not enough nodes specified for start")
-	ErrAlreadyBootstrapped    = errors.New("already bootstrapped")
-	ErrNotBootstrapped        = errors.New("not bootstrapped")
-	ErrNodeNotFound           = errors.New("node not found")
-	ErrPeerNotFound           = errors.New("peer not found")
-	ErrStatusCanceled         = errors.New("gRPC stream status canceled")
-	ErrNoBlockchainSpec       = errors.New("no blockchain spec was provided")
-)
-
-const (
-	// RPCVersion should be bumped anytime changes are made which require
-	// the RPC client to upgrade to latest RPC server to be compatible
-	RPCVersion   uint32 = 1
-	MinNodes     uint32 = 1
-	DefaultNodes uint32 = 5
-	stopTimeout         = 2 * time.Second
-
-	rootDataDirPrefix = "network-runner-root-data"
-)
-
->>>>>>> 513a01e5
 // grpc encapsulates the non protocol-related, ANR server domain errors,
 // inside grpc.status.Status structs, with status.Code() code.Unknown,
 // and original error msg inside status.Message() string
@@ -265,31 +241,19 @@
 	return &rpcpb.PingResponse{Pid: int32(os.Getpid())}, nil
 }
 
+func (s *server) RPCVersion(context.Context, *rpcpb.RPCVersionRequest) (*rpcpb.RPCVersionResponse, error) {
+	s.log.Debug("RPCVersion")
+
+	return &rpcpb.RPCVersionResponse{Version: RPCVersion}, nil
+}
+
 func (s *server) Start(_ context.Context, req *rpcpb.StartRequest) (*rpcpb.StartResponse, error) {
 	s.mu.Lock()
 	defer s.mu.Unlock()
 
-<<<<<<< HEAD
 	// If [network] is already populated, the network has already been started.
 	if s.network != nil {
 		return nil, ErrNetworkRunning
-=======
-func (s *server) RPCVersion(context.Context, *rpcpb.RPCVersionRequest) (*rpcpb.RPCVersionResponse, error) {
-	s.log.Debug("RPCVersion")
-
-	return &rpcpb.RPCVersionResponse{Version: RPCVersion}, nil
-}
-
-func (s *server) Start(ctx context.Context, req *rpcpb.StartRequest) (*rpcpb.StartResponse, error) {
-	// if timeout is too small or not set, default to 5-min
-	if deadline, ok := ctx.Deadline(); !ok || time.Until(deadline) < defaultStartTimeout {
-		var cancel context.CancelFunc
-		ctx, cancel = context.WithTimeout(context.Background(), defaultStartTimeout)
-		_ = cancel // don't call since "start" is async, "curl" may not specify timeout
-		s.log.Info("received start request with default timeout", zap.String("timeout", defaultStartTimeout.String()))
-	} else {
-		s.log.Info("received start request with existing timeout", zap.String("timeout", deadline.String()))
->>>>>>> 513a01e5
 	}
 
 	// Set default values for [req.NumNodes] if not given.
