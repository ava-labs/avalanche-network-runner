--- conflicted
+++ resolved
@@ -239,20 +239,9 @@
 	if err := utils.CheckExecPath(req.GetExecPath()); err != nil {
 		return nil, err
 	}
-<<<<<<< HEAD
 	buildDir := getBuildDir(req.GetExecPath(), req.GetBuildDir())
 	pluginDir := filepath.Join(buildDir, "plugins")
-	chainSpecs := []blockchainSpec{}
-=======
-	pluginDir := ""
-	if req.GetPluginDir() != "" {
-		pluginDir = req.GetPluginDir()
-	}
-	if pluginDir == "" {
-		pluginDir = filepath.Join(filepath.Dir(req.GetExecPath()), "plugins")
-	}
 	chainSpecs := []network.BlockchainSpec{}
->>>>>>> 2f74c8e3
 	if len(req.GetBlockchainSpecs()) > 0 {
 		zap.L().Info("plugin dir", zap.String("plugin-dir", pluginDir))
 		for i := range req.GetBlockchainSpecs() {
@@ -443,12 +432,8 @@
 		return nil, errors.New("no blockchain spec was provided")
 	}
 
-<<<<<<< HEAD
 	pluginDir := filepath.Join(s.network.buildDir, "plugins")
-	chainSpecs := []blockchainSpec{}
-=======
 	chainSpecs := []network.BlockchainSpec{}
->>>>>>> 2f74c8e3
 	for i := range req.GetBlockchainSpecs() {
 		vmName := req.GetBlockchainSpecs()[i].VmName
 		vmGenesisFilePath := req.GetBlockchainSpecs()[i].Genesis
