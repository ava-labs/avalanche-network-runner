// Copyright (C) 2019-2022, Ava Labs, Inc. All rights reserved.
// See the file LICENSE for licensing terms.

// Package server implements server.
package server

import (
	"context"
	"encoding/json"
	"errors"
	"fmt"
	"io"
	"io/fs"
	"net"
	"net/http"
	"os"
	"path/filepath"
	"sort"
	"strings"
	"sync"
	"time"

	"github.com/ava-labs/avalanche-network-runner/network/node"
	"github.com/ava-labs/avalanche-network-runner/rpcpb"
	"github.com/ava-labs/avalanche-network-runner/utils"
	"github.com/ava-labs/avalanchego/message"
	"github.com/ava-labs/avalanchego/network/peer"
	"github.com/ava-labs/avalanchego/snow/networking/router"
	"github.com/ava-labs/avalanchego/staking"
	"github.com/grpc-ecosystem/grpc-gateway/v2/runtime"
	"go.uber.org/zap"
	"google.golang.org/grpc"
	"google.golang.org/grpc/codes"
	"google.golang.org/grpc/credentials/insecure"
	"google.golang.org/grpc/status"
)

const (
	healthCheckFreq    = 10 * time.Second
	healthCheckTimeout = time.Minute
)

type Config struct {
	Port   string
	GwPort string
	// true to disable grpc-gateway server
	GwDisabled          bool
	DialTimeout         time.Duration
	RedirectNodesOutput bool
	SnapshotsDir        string
}

type Server interface {
	Run(rootCtx context.Context) error
}

type server struct {
	cfg Config

	rootCtx   context.Context
	closeOnce sync.Once
	closed    chan struct{}

	ln               net.Listener
	gRPCServer       *grpc.Server
	gRPCRegisterOnce sync.Once

	gwMux    *runtime.ServeMux
	gwServer *http.Server

	mu          *sync.RWMutex
	clusterInfo *rpcpb.ClusterInfo
	network     *localNetwork

	rpcpb.UnimplementedPingServiceServer
	rpcpb.UnimplementedControlServiceServer
}

var (
	ErrInvalidVMName                      = errors.New("invalid VM name")
	ErrInvalidPort                        = errors.New("invalid port")
	ErrClosed                             = errors.New("server closed")
	ErrPluginDirEmptyButCustomVMsNotEmpty = errors.New("empty plugin-dir but non-empty custom VMs")
	ErrPluginDirNonEmptyButCustomVMsEmpty = errors.New("non-empty plugin-dir but empty custom VM")
	ErrNotEnoughNodesForStart             = errors.New("not enough nodes specified for start")
	ErrAlreadyBootstrapped                = errors.New("already bootstrapped")
	ErrNotBootstrapped                    = errors.New("not bootstrapped")
	ErrNodeNotFound                       = errors.New("node not found")
	ErrPeerNotFound                       = errors.New("peer not found")
	ErrStatusCanceled                     = errors.New("gRPC stream status canceled")
)

const (
	MinNodes            uint32 = 1
	DefaultNodes        uint32 = 5
<<<<<<< HEAD
	stopOnSignalTimeout        = 15 * time.Second
=======
	StopOnSignalTimeout        = 2 * time.Second

	rootDataDirPrefix = "network-runner-root-data"
>>>>>>> 5ac8afec
)

func New(cfg Config) (Server, error) {
	if cfg.Port == "" || cfg.GwPort == "" {
		return nil, ErrInvalidPort
	}

	ln, err := net.Listen("tcp", cfg.Port)
	if err != nil {
		return nil, err
	}
	srv := &server{
		cfg: cfg,

		closed: make(chan struct{}),

		ln:         ln,
		gRPCServer: grpc.NewServer(),

		mu: new(sync.RWMutex),
	}
	if !cfg.GwDisabled {
		srv.gwMux = runtime.NewServeMux()
		srv.gwServer = &http.Server{
			Addr:    cfg.GwPort,
			Handler: srv.gwMux,
		}
	}

	return srv, nil
}

// Blocking call until server listeners return.
func (s *server) Run(rootCtx context.Context) (err error) {
	s.rootCtx = rootCtx
	s.gRPCRegisterOnce.Do(func() {
		rpcpb.RegisterPingServiceServer(s.gRPCServer, s)
		rpcpb.RegisterControlServiceServer(s.gRPCServer, s)
	})

	gRPCErrc := make(chan error)
	go func() {
		zap.L().Info("serving gRPC server", zap.String("port", s.cfg.Port))
		gRPCErrc <- s.gRPCServer.Serve(s.ln)
	}()

	gwErrc := make(chan error)
	if s.cfg.GwDisabled {
		zap.L().Info("gRPC gateway server is disabled")
	} else {
		go func() {
			zap.L().Info("dialing gRPC server for gRPC gateway", zap.String("port", s.cfg.Port))
			ctx, cancel := context.WithTimeout(rootCtx, s.cfg.DialTimeout)
			gwConn, err := grpc.DialContext(
				ctx,
				"0.0.0.0"+s.cfg.Port,
				grpc.WithBlock(),
				grpc.WithTransportCredentials(insecure.NewCredentials()),
			)
			cancel()
			if err != nil {
				gwErrc <- err
				return
			}
			defer gwConn.Close()

			if err := rpcpb.RegisterPingServiceHandler(rootCtx, s.gwMux, gwConn); err != nil {
				gwErrc <- err
				return
			}
			if err := rpcpb.RegisterControlServiceHandler(rootCtx, s.gwMux, gwConn); err != nil {
				gwErrc <- err
				return
			}

			zap.L().Info("serving gRPC gateway", zap.String("port", s.cfg.GwPort))
			gwErrc <- s.gwServer.ListenAndServe()
		}()
	}

	select {
	case <-rootCtx.Done():
		zap.L().Warn("root context is done")

		if !s.cfg.GwDisabled {
			zap.L().Warn("closed gRPC gateway server", zap.Error(s.gwServer.Close()))
			<-gwErrc
		}

		s.gRPCServer.Stop()
		zap.L().Warn("closed gRPC server")
		<-gRPCErrc
		zap.L().Warn("gRPC terminated")

	case err = <-gRPCErrc:
		zap.L().Warn("gRPC server failed", zap.Error(err))
		if !s.cfg.GwDisabled {
			zap.L().Warn("closed gRPC gateway server", zap.Error(s.gwServer.Close()))
			<-gwErrc
		}

	case err = <-gwErrc: // if disabled, this will never be selected
		zap.L().Warn("gRPC gateway server failed", zap.Error(err))
		s.gRPCServer.Stop()
		zap.L().Warn("closed gRPC server")
		<-gRPCErrc
	}

	if s.network != nil {
		stopCtx, stopCtxCancel := context.WithTimeout(context.Background(), stopOnSignalTimeout)
		defer stopCtxCancel()
		s.network.stop(stopCtx)
		zap.L().Warn("network stopped")
	}

	s.closeOnce.Do(func() {
		close(s.closed)
	})
	return err
}

func (s *server) Ping(ctx context.Context, req *rpcpb.PingRequest) (*rpcpb.PingResponse, error) {
	zap.L().Debug("received ping request")
	return &rpcpb.PingResponse{Pid: int32(os.Getpid())}, nil
}

const defaultStartTimeout = 5 * time.Minute

func (s *server) Start(ctx context.Context, req *rpcpb.StartRequest) (*rpcpb.StartResponse, error) {
	// if timeout is too small or not set, default to 5-min
	if deadline, ok := ctx.Deadline(); !ok || time.Until(deadline) < defaultStartTimeout {
		var cancel context.CancelFunc
		ctx, cancel = context.WithTimeout(context.Background(), defaultStartTimeout)
		_ = cancel // don't call since "start" is async, "curl" may not specify timeout
		zap.L().Info("received start request with default timeout", zap.String("timeout", defaultStartTimeout.String()))
	} else {
		zap.L().Info("received start request with existing timeout", zap.String("deadline", deadline.String()))
	}

	if req.NumNodes == nil {
		n := DefaultNodes
		req.NumNodes = &n
	}
	if *req.NumNodes < MinNodes {
		return nil, ErrNotEnoughNodesForStart
	}
	if err := utils.CheckExecPath(req.GetExecPath()); err != nil {
		return nil, err
	}
	pluginDir := ""
	if req.GetPluginDir() != "" {
		pluginDir = req.GetPluginDir()
	}
	if pluginDir == "" {
		pluginDir = filepath.Join(filepath.Dir(req.GetExecPath()), "plugins")
	}
	chainSpecs := []blockchainSpec{}
	if len(req.GetCustomVms()) > 0 {
		zap.L().Info("plugin dir", zap.String("plugin-dir", pluginDir))
		for vmName, vmGenesisFilePath := range req.GetCustomVms() {
			zap.L().Info("checking custom VM ID before installation", zap.String("vm-id", vmName))
			vmID, err := utils.VMID(vmName)
			if err != nil {
				zap.L().Warn("failed to convert VM name to VM ID",
					zap.String("vm-name", vmName),
					zap.Error(err),
				)
				return nil, ErrInvalidVMName
			}
			if err := utils.CheckPluginPaths(
				filepath.Join(pluginDir, vmID.String()),
				vmGenesisFilePath,
			); err != nil {
				return nil, err
			}
			b, err := os.ReadFile(vmGenesisFilePath)
			if err != nil {
				return nil, err
			}
			chainSpecs = append(chainSpecs, blockchainSpec{
				vmName:  vmName,
				genesis: b,
			})
		}
	}

	s.mu.Lock()
	defer s.mu.Unlock()

	// If [clusterInfo] is already populated, the server has already been started.
	if s.clusterInfo != nil {
		return nil, ErrAlreadyBootstrapped
	}

	var (
		execPath           = req.GetExecPath()
		numNodes           = req.GetNumNodes()
		whitelistedSubnets = req.GetWhitelistedSubnets()
		rootDataDir        = req.GetRootDataDir()
		pid                = int32(os.Getpid())
		globalNodeConfig   = req.GetGlobalNodeConfig()
		customNodeConfigs  = req.GetCustomNodeConfigs()
		err                error
	)

	if len(rootDataDir) == 0 {
		rootDataDir = os.TempDir()
	}
	rootDataDir = filepath.Join(rootDataDir, rootDataDirPrefix)
	rootDataDir, err = utils.MkDirWithTimestamp(rootDataDir)
	if err != nil {
		return nil, err
	}

	s.clusterInfo = &rpcpb.ClusterInfo{
		Pid:         pid,
		RootDataDir: rootDataDir,
		Healthy:     false,
	}

	zap.L().Info("starting",
		zap.String("execPath", execPath),
		zap.Uint32("numNodes", numNodes),
		zap.String("whitelistedSubnets", whitelistedSubnets),
		zap.Int32("pid", pid),
		zap.String("rootDataDir", rootDataDir),
		zap.String("pluginDir", pluginDir),
		zap.String("defaultNodeConfig", globalNodeConfig),
	)

	if s.network != nil {
		return nil, ErrAlreadyBootstrapped
	}

	if len(customNodeConfigs) > 0 {
		zap.L().Warn("custom node configs have been provided; ignoring the 'number-of-nodes' parameter and setting it to", zap.Int("numNodes", len(customNodeConfigs)))
		numNodes = uint32(len(customNodeConfigs))
	}

	s.network, err = newLocalNetwork(localNetworkOptions{
		execPath:            execPath,
		rootDataDir:         rootDataDir,
		numNodes:            numNodes,
		whitelistedSubnets:  whitelistedSubnets,
		redirectNodesOutput: s.cfg.RedirectNodesOutput,
		pluginDir:           pluginDir,
		globalNodeConfig:    globalNodeConfig,
		customNodeConfigs:   customNodeConfigs,

		// to block racey restart
		// "s.network.start" runs asynchronously
		// so it would not deadlock with the acquired lock
		// in this "Start" method
		restartMu: s.mu,

		snapshotsDir: s.cfg.SnapshotsDir,
	})
	if err != nil {
		s.network = nil
		s.clusterInfo = nil
		return nil, err
	}

	if err := s.network.start(); err != nil {
		s.network = nil
		s.clusterInfo = nil
		return nil, err
	}

	// start non-blocking to install local cluster + custom VMs (if applicable)
	// the user is expected to poll cluster status
	readyCh := make(chan struct{})
	go s.network.startWait(ctx, chainSpecs, readyCh)

	// update cluster info non-blocking
	// the user is expected to poll this latest information
	// to decide cluster/subnet readiness
	go func() {
<<<<<<< HEAD
		zap.L().Info("waiting for local cluster readiness")
		select {
		case <-s.closed:
			return
		case <-s.network.stopc:
			// TODO: fix race from shutdown
			return
		case serr := <-s.network.startErrc:
			zap.L().Warn("start failed to complete", zap.Error(serr))
			panic(serr)
		case <-s.network.localClusterReadyc:
			s.mu.Lock()
			s.clusterInfo.NodeNames = s.network.nodeNames
			s.clusterInfo.NodeInfos = s.network.nodeInfos
			s.clusterInfo.Healthy = true
			s.mu.Unlock()
		}

		go s.handleUnhealthy()

=======
		s.waitChAndUpdateClusterInfo("waiting for local cluster readiness", readyCh, false)
>>>>>>> 5ac8afec
		if len(req.GetCustomVms()) == 0 {
			zap.L().Info("no custom VM installation request, skipping its readiness check")
		} else {
			s.waitChAndUpdateClusterInfo("waiting for custom VMs readiness", readyCh, true)
		}
	}()

	return &rpcpb.StartResponse{ClusterInfo: s.clusterInfo}, nil
}

func (s *server) waitChAndUpdateClusterInfo(waitMsg string, readyCh chan struct{}, updateCustomVmsInfo bool) {
	zap.L().Info(waitMsg)
	select {
	case <-s.closed:
		return
	case <-s.network.stopCh:
		return
	case serr := <-s.network.startErrCh:
		// TODO: decide what to do here, general failure cause network stop()?
		// maybe try decide if operation was partial (undesired network, fail)
		// or was not stated (preconditions check, continue)
		zap.L().Warn("async call failed to complete", zap.String("op", waitMsg), zap.Error(serr))
		panic(serr)
	case <-readyCh:
		s.mu.Lock()
		s.clusterInfo.Healthy = true
		s.clusterInfo.NodeNames = s.network.nodeNames
		s.clusterInfo.NodeInfos = s.network.nodeInfos
		if updateCustomVmsInfo {
			s.clusterInfo.CustomVmsHealthy = true
			s.clusterInfo.CustomVms = make(map[string]*rpcpb.CustomVmInfo)
			for blockchainID, vmInfo := range s.network.customVMBlockchainIDToInfo {
				s.clusterInfo.CustomVms[blockchainID.String()] = vmInfo.info
			}
			s.clusterInfo.Subnets = s.network.subnets
		}
		s.mu.Unlock()
	}
}

func (s *server) CreateBlockchains(ctx context.Context, req *rpcpb.CreateBlockchainsRequest) (*rpcpb.CreateBlockchainsResponse, error) {
	// if timeout is too small or not set, default to 5-min
	if deadline, ok := ctx.Deadline(); !ok || time.Until(deadline) < DefaultStartTimeout {
		var cancel context.CancelFunc
		ctx, cancel = context.WithTimeout(context.Background(), DefaultStartTimeout)
		_ = cancel // don't call since "start" is async, "curl" may not specify timeout
		zap.L().Info("received start request with default timeout", zap.String("timeout", DefaultStartTimeout.String()))
	} else {
		zap.L().Info("received start request with existing timeout", zap.String("deadline", deadline.String()))
	}

	zap.L().Debug("CreateBlockchains")
	if info := s.getClusterInfo(); info == nil {
		return nil, ErrNotBootstrapped
	}

	if len(req.GetBlockchainSpecs()) == 0 {
		return nil, errors.New("no blockchain spec was provided")
	}

	chainSpecs := []blockchainSpec{}
	for i := range req.GetBlockchainSpecs() {
		vmName := req.GetBlockchainSpecs()[i].VmName
		vmGenesisFilePath := req.GetBlockchainSpecs()[i].Genesis
		zap.L().Info("checking custom VM ID before installation", zap.String("vm-id", vmName))
		vmID, err := utils.VMID(vmName)
		if err != nil {
			zap.L().Warn("failed to convert VM name to VM ID",
				zap.String("vm-name", vmName),
				zap.Error(err),
			)
			return nil, ErrInvalidVMName
		}
		if err := utils.CheckPluginPaths(
			filepath.Join(s.network.pluginDir, vmID.String()),
			vmGenesisFilePath,
		); err != nil {
			return nil, err
		}
		b, err := os.ReadFile(vmGenesisFilePath)
		if err != nil {
			return nil, err
		}
		chainSpecs = append(chainSpecs, blockchainSpec{
			vmName:   vmName,
			genesis:  b,
			subnetId: req.GetBlockchainSpecs()[i].SubnetId,
		})
	}

	// check that defined subnets exist
	subnetsMap := map[string]struct{}{}
	for _, subnet := range s.clusterInfo.Subnets {
		subnetsMap[subnet] = struct{}{}
	}
	for _, chainSpec := range chainSpecs {
		if chainSpec.subnetId != nil {
			_, ok := subnetsMap[*chainSpec.subnetId]
			if !ok {
				return nil, fmt.Errorf("subnet id %q does not exits", *chainSpec.subnetId)
			}
		}
	}

	s.mu.Lock()
	defer s.mu.Unlock()

	// if there will be a restart, network will not be healthy
	// until finishing
	for _, chainSpec := range chainSpecs {
		if chainSpec.subnetId == nil {
			s.clusterInfo.Healthy = false
		}
	}

	s.clusterInfo.CustomVmsHealthy = false

	// start non-blocking to install custom VMs (if applicable)
	// the user is expected to poll cluster status
	readyCh := make(chan struct{})
	go s.network.createBlockchains(ctx, chainSpecs, readyCh)

	// update cluster info non-blocking
	// the user is expected to poll this latest information
	// to decide cluster/subnet readiness
	go func() {
		s.waitChAndUpdateClusterInfo("waiting for custom VMs readiness", readyCh, true)
	}()

	return &rpcpb.CreateBlockchainsResponse{ClusterInfo: s.clusterInfo}, nil
}

func (s *server) CreateSubnets(ctx context.Context, req *rpcpb.CreateSubnetsRequest) (*rpcpb.CreateSubnetsResponse, error) {
	// if timeout is too small or not set, default to 5-min
	if deadline, ok := ctx.Deadline(); !ok || time.Until(deadline) < DefaultStartTimeout {
		var cancel context.CancelFunc
		ctx, cancel = context.WithTimeout(context.Background(), DefaultStartTimeout)
		_ = cancel // don't call since "start" is async, "curl" may not specify timeout
		zap.L().Info("received start request with default timeout", zap.String("timeout", DefaultStartTimeout.String()))
	} else {
		zap.L().Info("received start request with existing timeout", zap.String("deadline", deadline.String()))
	}

	zap.L().Debug("CreateSubnets", zap.Uint32("num-subnets", req.GetNumSubnets()))

	if info := s.getClusterInfo(); info == nil {
		return nil, ErrNotBootstrapped
	}

	// default behaviour without args is to create one subnet
	numSubnets := req.GetNumSubnets()
	if numSubnets == 0 {
		numSubnets = 1
	}

	zap.L().Info("waiting for local cluster readiness")
	if err := s.network.waitForLocalClusterReady(ctx); err != nil {
		return nil, err
	}

	s.mu.Lock()
	defer s.mu.Unlock()

	s.clusterInfo.Healthy = false
	s.clusterInfo.CustomVmsHealthy = false

	// start non-blocking to add subnets
	// the user is expected to poll cluster status
	readyCh := make(chan struct{})
	go s.network.createSubnets(ctx, numSubnets, readyCh)

	// update cluster info non-blocking
	// the user is expected to poll this latest information
	// to decide cluster/subnet readiness
	go func() {
		s.waitChAndUpdateClusterInfo("waiting for custom VMs readiness", readyCh, true)
	}()

	return &rpcpb.CreateSubnetsResponse{ClusterInfo: s.clusterInfo}, nil
}

func (s *server) Health(ctx context.Context, req *rpcpb.HealthRequest) (*rpcpb.HealthResponse, error) {
	zap.L().Debug("health")
	if info := s.getClusterInfo(); info == nil {
		return nil, ErrNotBootstrapped
	}

	zap.L().Info("waiting for local cluster readiness")
	if err := s.network.waitForLocalClusterReady(ctx); err != nil {
		return nil, err
	}

	s.mu.Lock()
	defer s.mu.Unlock()

	s.clusterInfo.NodeNames = s.network.nodeNames
	s.clusterInfo.NodeInfos = s.network.nodeInfos
	s.clusterInfo.Healthy = true

	return &rpcpb.HealthResponse{ClusterInfo: s.clusterInfo}, nil
}

func (s *server) URIs(ctx context.Context, req *rpcpb.URIsRequest) (*rpcpb.URIsResponse, error) {
	zap.L().Debug("uris")
	info := s.getClusterInfo()
	if info == nil {
		return nil, ErrNotBootstrapped
	}
	uris := make([]string, 0, len(info.NodeInfos))
	for _, i := range info.NodeInfos {
		uris = append(uris, i.Uri)
	}
	sort.Strings(uris)
	return &rpcpb.URIsResponse{Uris: uris}, nil
}

func (s *server) Status(ctx context.Context, req *rpcpb.StatusRequest) (*rpcpb.StatusResponse, error) {
	zap.L().Debug("received status request")
	info := s.getClusterInfo()
	if info == nil {
		return nil, ErrNotBootstrapped
	}
	return &rpcpb.StatusResponse{ClusterInfo: info}, nil
}

func (s *server) StreamStatus(req *rpcpb.StreamStatusRequest, stream rpcpb.ControlService_StreamStatusServer) (err error) {
	zap.L().Info("received bootstrap status request")
	if s.getClusterInfo() == nil {
		return ErrNotBootstrapped
	}

	interval := time.Duration(req.PushInterval)

	// returns this method, then server closes the stream
	zap.L().Info("pushing status updates to the stream", zap.String("interval", interval.String()))
	wg := sync.WaitGroup{}
	wg.Add(1)
	go func() {
		s.sendLoop(stream, interval)
		wg.Done()
	}()

	errc := make(chan error, 1)
	go func() {
		rerr := s.recvLoop(stream)
		if rerr != nil {
			if isClientCanceled(stream.Context().Err(), rerr) {
				zap.L().Warn("failed to receive status request from gRPC stream due to client cancellation", zap.Error(rerr))
			} else {
				zap.L().Warn("failed to receive status request from gRPC stream", zap.Error(rerr))
			}
		}
		errc <- rerr
	}()

	select {
	case err = <-errc:
		if errors.Is(err, context.Canceled) {
			err = ErrStatusCanceled
		}
	case <-stream.Context().Done():
		err = stream.Context().Err()
		if errors.Is(err, context.Canceled) {
			err = ErrStatusCanceled
		}
	}

	wg.Wait()
	return err
}

func (s *server) sendLoop(stream rpcpb.ControlService_StreamStatusServer, interval time.Duration) {
	zap.L().Info("start status send loop")

	tc := time.NewTicker(1)
	defer tc.Stop()

	for {
		select {
		case <-s.rootCtx.Done():
			return
		case <-s.closed:
			return
		case <-tc.C:
			tc.Reset(interval)
		}

		zap.L().Debug("sending cluster info")
		if err := stream.Send(&rpcpb.StreamStatusResponse{ClusterInfo: s.getClusterInfo()}); err != nil {
			if isClientCanceled(stream.Context().Err(), err) {
				zap.L().Debug("client stream canceled", zap.Error(err))
				return
			}
			zap.L().Warn("failed to send an event", zap.Error(err))
			return
		}
	}
}

func (s *server) recvLoop(stream rpcpb.ControlService_StreamStatusServer) error {
	zap.L().Info("start status receive loop")

	for {
		select {
		case <-s.rootCtx.Done():
			return s.rootCtx.Err()
		case <-s.closed:
			return ErrClosed
		default:
		}

		// receive data from stream
		req := new(rpcpb.StatusRequest)
		err := stream.RecvMsg(req)
		if errors.Is(err, io.EOF) {
			zap.L().Debug("received EOF from client; returning to close the stream from server side")
			return nil
		}
		if err != nil {
			return err
		}
	}
}

func (s *server) AddNode(ctx context.Context, req *rpcpb.AddNodeRequest) (*rpcpb.AddNodeResponse, error) {
	zap.L().Debug("received add node request", zap.String("name", req.Name))

	if info := s.getClusterInfo(); info == nil {
		return nil, ErrNotBootstrapped
	}

	s.mu.Lock()
	defer s.mu.Unlock()

	var whitelistedSubnets string

	if _, exists := s.network.nodeInfos[req.Name]; exists {
		return nil, fmt.Errorf("node with name %s already exists", req.Name)
	}
	// fix if not given
	if req.StartRequest == nil {
		req.StartRequest = &rpcpb.StartRequest{}
	}
	// user can override bin path for this node...
	execPath := req.StartRequest.ExecPath
	if execPath == "" {
		// ...or use the same binary as the rest of the network
		execPath = s.network.execPath
	}
	_, err := os.Stat(execPath)
	if err != nil {
		if errors.Is(err, fs.ErrNotExist) {
			return nil, utils.ErrNotExists
		}
		return nil, fmt.Errorf("failed to stat exec %q (%w)", execPath, err)
	}

	// use same configs from other nodes
	whitelistedSubnets = s.network.options.whitelistedSubnets
	buildDir, err := getBuildDir(execPath, s.network.pluginDir)
	if err != nil {
		return nil, err
	}

	rootDataDir := s.clusterInfo.RootDataDir

	logDir := filepath.Join(rootDataDir, req.Name, "log")
	dbDir := filepath.Join(rootDataDir, req.Name, "db-dir")

	var defaultConfig, globalConfig map[string]interface{}
	if err := json.Unmarshal([]byte(defaultNodeConfig), &defaultConfig); err != nil {
		return nil, err
	}
	if req.StartRequest.GetGlobalNodeConfig() != "" {
		if err := json.Unmarshal([]byte(req.StartRequest.GetGlobalNodeConfig()), &globalConfig); err != nil {
			return nil, err
		}
	}

	var mergedConfig map[string]interface{}
	// we only need to merge from the default node config here, as we are only adding one node
	mergedConfig, err = mergeNodeConfig(defaultConfig, globalConfig, "")
	if err != nil {
		return nil, fmt.Errorf("failed merging provided configs: %w", err)
	}
	configFile, err := createConfigFileString(mergedConfig, logDir, dbDir, buildDir, whitelistedSubnets)
	if err != nil {
		return nil, fmt.Errorf("failed to generate json node config string: %w", err)
	}
	stakingCert, stakingKey, err := staking.NewCertAndKeyBytes()
	if err != nil {
		return nil, fmt.Errorf("couldn't generate staking Cert/Key: %w", err)
	}

	nodeConfig := node.Config{
		Name:           req.Name,
		ConfigFile:     configFile,
		StakingKey:     string(stakingKey),
		StakingCert:    string(stakingCert),
		BinaryPath:     execPath,
		RedirectStdout: s.cfg.RedirectNodesOutput,
		RedirectStderr: s.cfg.RedirectNodesOutput,
	}
	_, err = s.network.nw.AddNode(nodeConfig)
	if err != nil {
		return nil, err
	}

	return &rpcpb.AddNodeResponse{ClusterInfo: s.clusterInfo}, nil
}

func (s *server) RemoveNode(ctx context.Context, req *rpcpb.RemoveNodeRequest) (*rpcpb.RemoveNodeResponse, error) {
	zap.L().Debug("received remove node request", zap.String("name", req.Name))
	if info := s.getClusterInfo(); info == nil {
		return nil, ErrNotBootstrapped
	}

	s.mu.Lock()
	defer s.mu.Unlock()

	if _, ok := s.network.nodeInfos[req.Name]; !ok {
		return nil, ErrNodeNotFound
	}

	if err := s.network.nw.RemoveNode(ctx, req.Name); err != nil {
		return nil, err
	}

	zap.L().Info("waiting for local cluster readiness")
	if err := s.network.waitForLocalClusterReady(ctx); err != nil {
		return nil, err
	}

<<<<<<< HEAD
	s.clusterInfo.Healthy = true
=======
	s.clusterInfo.NodeNames = s.network.nodeNames
	s.clusterInfo.NodeInfos = s.network.nodeInfos
>>>>>>> 5ac8afec

	return &rpcpb.RemoveNodeResponse{ClusterInfo: s.clusterInfo}, nil
}

func (s *server) RestartNode(ctx context.Context, req *rpcpb.RestartNodeRequest) (*rpcpb.RestartNodeResponse, error) {
	zap.L().Debug("received remove node request", zap.String("name", req.Name))
	if info := s.getClusterInfo(); info == nil {
		return nil, ErrNotBootstrapped
	}

	s.mu.Lock()
	defer s.mu.Unlock()

	nodeInfo, ok := s.network.nodeInfos[req.Name]
	if !ok {
		return nil, ErrNodeNotFound
	}

	node, err := s.network.nw.GetNode(req.Name)
	if err != nil {
		return nil, ErrNodeNotFound
	}
	nodeConfig := node.GetConfig()

	// use existing value if not specified
	if req.GetExecPath() != "" {
		nodeInfo.ExecPath = req.GetExecPath()
	}
	if req.GetWhitelistedSubnets() != "" {
		nodeInfo.WhitelistedSubnets = req.GetWhitelistedSubnets()
	}
	if req.GetRootDataDir() != "" {
		nodeInfo.DbDir = filepath.Join(req.GetRootDataDir(), req.Name, "db-dir")
	}

	var defaultConfig map[string]interface{}
	if err := json.Unmarshal([]byte(defaultNodeConfig), &defaultConfig); err != nil {
		return nil, err
	}

	buildDir, err := getBuildDir(nodeInfo.ExecPath, nodeInfo.PluginDir)
	if err != nil {
		return nil, err
	}

	nodeConfig.ConfigFile, err = createConfigFileString(
		defaultConfig,
		nodeInfo.LogDir,
		nodeInfo.DbDir,
		buildDir,
		nodeInfo.WhitelistedSubnets,
	)
	if err != nil {
		return nil, fmt.Errorf("failed to generate json node config string: %w", err)
	}

	nodeConfig.BinaryPath = nodeInfo.ExecPath
	nodeConfig.RedirectStdout = s.cfg.RedirectNodesOutput
	nodeConfig.RedirectStderr = s.cfg.RedirectNodesOutput

	// now remove the node before restart
	zap.L().Info("removing the node")
	if err := s.network.nw.RemoveNode(ctx, req.Name); err != nil {
		return nil, err
	}

	// now adding the new node
	zap.L().Info("adding the node")
	if _, err := s.network.nw.AddNode(nodeConfig); err != nil {
		return nil, err
	}

	zap.L().Info("waiting for local cluster readiness")
	if err := s.network.waitForLocalClusterReady(ctx); err != nil {
		return nil, err
	}

	// update with the new config
	s.clusterInfo.NodeNames = s.network.nodeNames
	s.clusterInfo.NodeInfos = s.network.nodeInfos
	s.clusterInfo.Healthy = true

	return &rpcpb.RestartNodeResponse{ClusterInfo: s.clusterInfo}, nil
}

func (s *server) Stop(ctx context.Context, req *rpcpb.StopRequest) (*rpcpb.StopResponse, error) {
	zap.L().Debug("received stop request")

	s.mu.Lock()
	defer s.mu.Unlock()

	if s.network == nil {
		return nil, ErrNotBootstrapped
	}

	info := s.clusterInfo
	if info == nil {
		info = &rpcpb.ClusterInfo{}
	}

	s.network.stop(ctx)
	s.network = nil
	s.clusterInfo = nil

	info.Healthy = false
	return &rpcpb.StopResponse{ClusterInfo: info}, nil
}

func (s *server) AttachPeer(ctx context.Context, req *rpcpb.AttachPeerRequest) (*rpcpb.AttachPeerResponse, error) {
	zap.L().Debug("received attach peer request")
	info := s.getClusterInfo()
	if info == nil {
		return nil, ErrNotBootstrapped
	}

	s.mu.Lock()
	defer s.mu.Unlock()

	node, err := s.network.nw.GetNode((req.NodeName))
	if err != nil {
		return nil, err
	}

	lh := &loggingInboundHandler{nodeName: req.NodeName}
	newPeer, err := node.AttachPeer(ctx, lh)
	if err != nil {
		return nil, err
	}

	cctx, cancel := context.WithTimeout(ctx, 30*time.Second)
	err = newPeer.AwaitReady(cctx)
	cancel()
	if err != nil {
		return nil, err
	}
	newPeerID := newPeer.ID().String()

	zap.L().Debug("new peer is attached",
		zap.String("node-name", req.NodeName),
		zap.String("peer-id", newPeerID),
	)

	peers, ok := s.network.attachedPeers[req.NodeName]
	if !ok {
		peers = make(map[string]peer.Peer)
		peers[newPeerID] = newPeer
	} else {
		peers[newPeerID] = newPeer
	}
	s.network.attachedPeers[req.NodeName] = peers

	if s.clusterInfo.AttachedPeerInfos == nil {
		s.clusterInfo.AttachedPeerInfos = make(map[string]*rpcpb.ListOfAttachedPeerInfo)
	}
	peerInfo := &rpcpb.AttachedPeerInfo{Id: newPeerID}
	if v, ok := s.clusterInfo.AttachedPeerInfos[req.NodeName]; ok {
		v.Peers = append(v.Peers, peerInfo)
	} else {
		s.clusterInfo.AttachedPeerInfos[req.NodeName] = &rpcpb.ListOfAttachedPeerInfo{
			Peers: []*rpcpb.AttachedPeerInfo{peerInfo},
		}
	}

	return &rpcpb.AttachPeerResponse{ClusterInfo: info, AttachedPeerInfo: peerInfo}, nil
}

var _ router.InboundHandler = &loggingInboundHandler{}

type loggingInboundHandler struct {
	nodeName string
}

func (lh *loggingInboundHandler) HandleInbound(m message.InboundMessage) {
	zap.L().Debug("inbound handler received a message",
		zap.String("node-name", lh.nodeName),
		zap.String("message-op", m.Op().String()),
	)
}

func (s *server) SendOutboundMessage(ctx context.Context, req *rpcpb.SendOutboundMessageRequest) (*rpcpb.SendOutboundMessageResponse, error) {
	zap.L().Debug("received send outbound message request")
	info := s.getClusterInfo()
	if info == nil {
		return nil, ErrNotBootstrapped
	}

	peers, ok := s.network.attachedPeers[req.NodeName]
	if !ok {
		return nil, ErrNodeNotFound
	}
	attachedPeer, ok := peers[req.PeerId]
	if !ok {
		return nil, ErrPeerNotFound
	}

	msg := message.NewTestMsg(message.Op(req.Op), req.Bytes, false)
	sent := attachedPeer.Send(ctx, msg)
	return &rpcpb.SendOutboundMessageResponse{Sent: sent}, nil
}

func (s *server) LoadSnapshot(ctx context.Context, req *rpcpb.LoadSnapshotRequest) (*rpcpb.LoadSnapshotResponse, error) {
	// if timeout is too small or not set, default to 5-min
	if deadline, ok := ctx.Deadline(); !ok || time.Until(deadline) < DefaultStartTimeout {
		var cancel context.CancelFunc
		ctx, cancel = context.WithTimeout(context.Background(), DefaultStartTimeout)
		_ = cancel // don't call since "start" is async, "curl" may not specify timeout
		zap.L().Info("received start request with default timeout", zap.String("timeout", DefaultStartTimeout.String()))
	} else {
		zap.L().Info("received start request with existing timeout", zap.String("deadline", deadline.String()))
	}

	s.mu.Lock()
	defer s.mu.Unlock()

	// If [clusterInfo] is already populated, the server has already been started.
	if s.clusterInfo != nil {
		return nil, ErrAlreadyBootstrapped
	}

	var (
		pid = int32(os.Getpid())
		err error
	)

	rootDataDir := req.GetRootDataDir()
	if len(rootDataDir) == 0 {
		rootDataDir = os.TempDir()
	}
	rootDataDir = filepath.Join(rootDataDir, rootDataDirPrefix)
	rootDataDir, err = utils.MkDirWithTimestamp(rootDataDir)
	if err != nil {
		return nil, err
	}

	s.clusterInfo = &rpcpb.ClusterInfo{
		Pid:         pid,
		RootDataDir: rootDataDir,
		Healthy:     false,
	}

	zap.L().Info("starting",
		zap.Int32("pid", pid),
		zap.String("rootDataDir", rootDataDir),
	)

	if s.network != nil {
		return nil, ErrAlreadyBootstrapped
	}

	s.network, err = newLocalNetwork(localNetworkOptions{
		execPath:    req.GetExecPath(),
		pluginDir:   req.GetPluginDir(),
		rootDataDir: rootDataDir,

		// to block racey restart
		// "s.network.start" runs asynchronously
		// so it would not deadlock with the acquired lock
		// in this "Start" method
		restartMu: s.mu,

		snapshotsDir: s.cfg.SnapshotsDir,
	})
	if err != nil {
		return nil, err
	}

	// blocking load snapshot to soon get not found snapshot errors
	if err := s.network.loadSnapshot(ctx, req.SnapshotName); err != nil {
		zap.L().Warn("snapshot load failed to complete", zap.Error(err))
		s.network = nil
		s.clusterInfo = nil
		return nil, err
	}

	// start non-blocking wait to load snapshot results
	// the user is expected to poll cluster status
	readyCh := make(chan struct{})
	go s.network.loadSnapshotWait(ctx, readyCh)

	// update cluster info non-blocking
	// the user is expected to poll this latest information
	// to decide cluster/subnet readiness
	go func() {
		s.waitChAndUpdateClusterInfo("waiting for local cluster readiness", readyCh, true)
	}()

	return &rpcpb.LoadSnapshotResponse{ClusterInfo: s.clusterInfo}, nil
}

func (s *server) SaveSnapshot(ctx context.Context, req *rpcpb.SaveSnapshotRequest) (*rpcpb.SaveSnapshotResponse, error) {
	zap.L().Info("received save snapshot request", zap.String("snapshot-name", req.SnapshotName))
	info := s.getClusterInfo()
	if info == nil {
		return nil, ErrNotBootstrapped
	}

	s.mu.Lock()
	defer s.mu.Unlock()

	snapshotPath, err := s.network.nw.SaveSnapshot(ctx, req.SnapshotName)
	if err != nil {
		zap.L().Warn("snapshot save failed to complete", zap.Error(err))
		return nil, err
	}
	s.network = nil
	s.clusterInfo = nil

	return &rpcpb.SaveSnapshotResponse{SnapshotPath: snapshotPath}, nil
}

func (s *server) RemoveSnapshot(ctx context.Context, req *rpcpb.RemoveSnapshotRequest) (*rpcpb.RemoveSnapshotResponse, error) {
	zap.L().Info("received remove snapshot request", zap.String("snapshot-name", req.SnapshotName))
	info := s.getClusterInfo()
	if info == nil {
		return nil, ErrNotBootstrapped
	}

	if err := s.network.nw.RemoveSnapshot(req.SnapshotName); err != nil {
		zap.L().Warn("snapshot remove failed to complete", zap.Error(err))
		return nil, err
	}
	return &rpcpb.RemoveSnapshotResponse{}, nil
}

func (s *server) GetSnapshotNames(ctx context.Context, req *rpcpb.GetSnapshotNamesRequest) (*rpcpb.GetSnapshotNamesResponse, error) {
	zap.L().Info("get snapshot names")
	info := s.getClusterInfo()
	if info == nil {
		return nil, ErrNotBootstrapped
	}

	snapshotNames, err := s.network.nw.GetSnapshotNames()
	if err != nil {
		return nil, err
	}
	return &rpcpb.GetSnapshotNamesResponse{SnapshotNames: snapshotNames}, nil
}

func (s *server) getClusterInfo() *rpcpb.ClusterInfo {
	s.mu.RLock()
	info := s.clusterInfo
	s.mu.RUnlock()
	return info
}

func (s *server) handleUnhealthy() {
	timer := time.NewTimer(healthCheckFreq)

	for {
		select {
		case <-s.closed:
			return
		case <-s.network.stopc:
			return
		case <-s.network.startErrc:
			return
		case <-timer.C:
			ctx, cancel := context.WithTimeout(context.Background(), healthCheckTimeout)
			err := s.network.nw.Healthy(ctx)
			cancel()
			if err == nil {
				continue
			}
			zap.L().Info(
				"network is unhealthy",
				zap.Error(err),
			)
			s.mu.Lock()
			if s.clusterInfo != nil {
				s.clusterInfo.Healthy = false
			}
			s.mu.Unlock()
			timer.Reset(healthCheckFreq)
		}
	}
}

func isClientCanceled(ctxErr error, err error) bool {
	if ctxErr != nil {
		return true
	}

	ev, ok := status.FromError(err)
	if !ok {
		return false
	}

	switch ev.Code() {
	case codes.Canceled, codes.DeadlineExceeded:
		// client-side context cancel or deadline exceeded
		// "rpc error: code = Canceled desc = context canceled"
		// "rpc error: code = DeadlineExceeded desc = context deadline exceeded"
		return true
	case codes.Unavailable:
		msg := ev.Message()
		// client-side context cancel or deadline exceeded with TLS ("http2.errClientDisconnected")
		// "rpc error: code = Unavailable desc = client disconnected"
		if msg == "client disconnected" {
			return true
		}
		// "grpc/transport.ClientTransport.CloseStream" on canceled streams
		// "rpc error: code = Unavailable desc = stream error: stream ID 21; CANCEL")
		if strings.HasPrefix(msg, "stream error: ") && strings.HasSuffix(msg, "; CANCEL") {
			return true
		}
	}
	return false
}<|MERGE_RESOLUTION|>--- conflicted
+++ resolved
@@ -93,13 +93,9 @@
 const (
 	MinNodes            uint32 = 1
 	DefaultNodes        uint32 = 5
-<<<<<<< HEAD
-	stopOnSignalTimeout        = 15 * time.Second
-=======
-	StopOnSignalTimeout        = 2 * time.Second
+	stopOnSignalTimeout        = 2 * time.Second
 
 	rootDataDirPrefix = "network-runner-root-data"
->>>>>>> 5ac8afec
 )
 
 func New(cfg Config) (Server, error) {
@@ -378,30 +374,7 @@
 	// the user is expected to poll this latest information
 	// to decide cluster/subnet readiness
 	go func() {
-<<<<<<< HEAD
-		zap.L().Info("waiting for local cluster readiness")
-		select {
-		case <-s.closed:
-			return
-		case <-s.network.stopc:
-			// TODO: fix race from shutdown
-			return
-		case serr := <-s.network.startErrc:
-			zap.L().Warn("start failed to complete", zap.Error(serr))
-			panic(serr)
-		case <-s.network.localClusterReadyc:
-			s.mu.Lock()
-			s.clusterInfo.NodeNames = s.network.nodeNames
-			s.clusterInfo.NodeInfos = s.network.nodeInfos
-			s.clusterInfo.Healthy = true
-			s.mu.Unlock()
-		}
-
-		go s.handleUnhealthy()
-
-=======
 		s.waitChAndUpdateClusterInfo("waiting for local cluster readiness", readyCh, false)
->>>>>>> 5ac8afec
 		if len(req.GetCustomVms()) == 0 {
 			zap.L().Info("no custom VM installation request, skipping its readiness check")
 		} else {
@@ -835,12 +808,9 @@
 		return nil, err
 	}
 
-<<<<<<< HEAD
 	s.clusterInfo.Healthy = true
-=======
 	s.clusterInfo.NodeNames = s.network.nodeNames
 	s.clusterInfo.NodeInfos = s.network.nodeInfos
->>>>>>> 5ac8afec
 
 	return &rpcpb.RemoveNodeResponse{ClusterInfo: s.clusterInfo}, nil
 }
@@ -1184,38 +1154,6 @@
 	info := s.clusterInfo
 	s.mu.RUnlock()
 	return info
-}
-
-func (s *server) handleUnhealthy() {
-	timer := time.NewTimer(healthCheckFreq)
-
-	for {
-		select {
-		case <-s.closed:
-			return
-		case <-s.network.stopc:
-			return
-		case <-s.network.startErrc:
-			return
-		case <-timer.C:
-			ctx, cancel := context.WithTimeout(context.Background(), healthCheckTimeout)
-			err := s.network.nw.Healthy(ctx)
-			cancel()
-			if err == nil {
-				continue
-			}
-			zap.L().Info(
-				"network is unhealthy",
-				zap.Error(err),
-			)
-			s.mu.Lock()
-			if s.clusterInfo != nil {
-				s.clusterInfo.Healthy = false
-			}
-			s.mu.Unlock()
-			timer.Reset(healthCheckFreq)
-		}
-	}
 }
 
 func isClientCanceled(ctxErr error, err error) bool {
