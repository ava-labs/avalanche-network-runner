// Copyright (C) 2019-2022, Ava Labs, Inc. All rights reserved.
// See the file LICENSE for licensing terms.

// Package server implements server.
package server

import (
	"context"
	"encoding/json"
	"errors"
	"fmt"
	"io"
	"net"
	"net/http"
	"os"
	"path/filepath"
	"sort"
	"strings"
	"sync"
	"time"

	"github.com/ava-labs/avalanche-network-runner/network"
	"github.com/ava-labs/avalanche-network-runner/network/node"
	"github.com/ava-labs/avalanche-network-runner/rpcpb"
	"github.com/ava-labs/avalanche-network-runner/utils"
	"github.com/ava-labs/avalanchego/message"
	"github.com/ava-labs/avalanchego/snow/networking/router"
<<<<<<< HEAD
	"github.com/ava-labs/avalanchego/staking"
	"github.com/ava-labs/avalanchego/utils/logging"
=======
>>>>>>> 77e9e6a1
	"github.com/grpc-ecosystem/grpc-gateway/v2/runtime"
	"google.golang.org/grpc"
	"google.golang.org/grpc/codes"
	"google.golang.org/grpc/credentials/insecure"
	"google.golang.org/grpc/status"
)

type Config struct {
	Port   string
	GwPort string
	// true to disable grpc-gateway server
	GwDisabled          bool
	DialTimeout         time.Duration
	RedirectNodesOutput bool
	SnapshotsDir        string
	LogLevel            logging.Level
}

type Server interface {
	Run(rootCtx context.Context) error
}

type server struct {
	cfg Config
	log logging.Logger

	rootCtx   context.Context
	closeOnce sync.Once
	closed    chan struct{}

	ln               net.Listener
	gRPCServer       *grpc.Server
	gRPCRegisterOnce sync.Once

	gwMux    *runtime.ServeMux
	gwServer *http.Server

	mu          *sync.RWMutex
	clusterInfo *rpcpb.ClusterInfo
	network     *localNetwork

	rpcpb.UnimplementedPingServiceServer
	rpcpb.UnimplementedControlServiceServer
}

var (
	ErrInvalidVMName          = errors.New("invalid VM name")
	ErrInvalidPort            = errors.New("invalid port")
	ErrClosed                 = errors.New("server closed")
	ErrNotEnoughNodesForStart = errors.New("not enough nodes specified for start")
	ErrAlreadyBootstrapped    = errors.New("already bootstrapped")
	ErrNotBootstrapped        = errors.New("not bootstrapped")
	ErrNodeNotFound           = errors.New("node not found")
	ErrPeerNotFound           = errors.New("peer not found")
	ErrStatusCanceled         = errors.New("gRPC stream status canceled")
	ErrNoBlockchainSpec       = errors.New("no blockchain spec was provided")
)

const (
	MinNodes            uint32 = 1
	DefaultNodes        uint32 = 5
	stopOnSignalTimeout        = 2 * time.Second

	rootDataDirPrefix = "network-runner-root-data"
)

// grpc encapsulates the non protocol-related, ANR server domain errors,
// inside grpc.status.Status structs, with status.Code() code.Unknown,
// and original error msg inside status.Message() string
// this aux function is to be used by clients, to check for the appropiate
// ANR domain error kind
func IsServerError(err error, serverError error) bool {
	status := status.Convert(err)
	return status.Code() == codes.Unknown && status.Message() == serverError.Error()
}

func New(cfg Config, log logging.Logger) (Server, error) {
	if cfg.Port == "" || cfg.GwPort == "" {
		return nil, ErrInvalidPort
	}

	ln, err := net.Listen("tcp", cfg.Port)
	if err != nil {
		return nil, err
	}
	srv := &server{
		cfg: cfg,
		log: log,

		closed: make(chan struct{}),

		ln:         ln,
		gRPCServer: grpc.NewServer(),

		mu: new(sync.RWMutex),
	}
	if !cfg.GwDisabled {
		srv.gwMux = runtime.NewServeMux()
		srv.gwServer = &http.Server{
			Addr:    cfg.GwPort,
			Handler: srv.gwMux,
		}
	}

	return srv, nil
}

// Blocking call until server listeners return.
func (s *server) Run(rootCtx context.Context) (err error) {
	s.rootCtx = rootCtx
	s.gRPCRegisterOnce.Do(func() {
		rpcpb.RegisterPingServiceServer(s.gRPCServer, s)
		rpcpb.RegisterControlServiceServer(s.gRPCServer, s)
	})

	gRPCErrc := make(chan error)
	go func() {
		s.log.Info("serving gRPC server at port %s", s.cfg.Port)
		gRPCErrc <- s.gRPCServer.Serve(s.ln)
	}()

	gwErrc := make(chan error)
	if s.cfg.GwDisabled {
		s.log.Info("gRPC gateway server is disabled")
	} else {
		go func() {
			s.log.Info("dialing gRPC server for gRPC gateway at port %s", s.cfg.Port)
			ctx, cancel := context.WithTimeout(rootCtx, s.cfg.DialTimeout)
			gwConn, err := grpc.DialContext(
				ctx,
				"0.0.0.0"+s.cfg.Port,
				grpc.WithBlock(),
				grpc.WithTransportCredentials(insecure.NewCredentials()),
			)
			cancel()
			if err != nil {
				gwErrc <- err
				return
			}
			defer gwConn.Close()

			if err := rpcpb.RegisterPingServiceHandler(rootCtx, s.gwMux, gwConn); err != nil {
				gwErrc <- err
				return
			}
			if err := rpcpb.RegisterControlServiceHandler(rootCtx, s.gwMux, gwConn); err != nil {
				gwErrc <- err
				return
			}

			s.log.Info("serving gRPC gateway at port %s", s.cfg.GwPort)
			gwErrc <- s.gwServer.ListenAndServe()
		}()
	}

	select {
	case <-rootCtx.Done():
		s.log.Warn("root context is done")

		if !s.cfg.GwDisabled {
			s.log.Warn("closed gRPC gateway server: %w", s.gwServer.Close())
			<-gwErrc
		}

		s.gRPCServer.Stop()
		s.log.Warn("closed gRPC server")
		<-gRPCErrc
		s.log.Warn("gRPC terminated")

	case err = <-gRPCErrc:
		s.log.Warn("gRPC server failed: %w", err)
		if !s.cfg.GwDisabled {
			s.log.Warn("closed gRPC gateway server: %w", s.gwServer.Close())
			<-gwErrc
		}

	case err = <-gwErrc: // if disabled, this will never be selected
		s.log.Warn("gRPC gateway server failed: %w", err)
		s.gRPCServer.Stop()
		s.log.Warn("closed gRPC server")
		<-gRPCErrc
	}

	if s.network != nil {
		stopCtx, stopCtxCancel := context.WithTimeout(context.Background(), stopOnSignalTimeout)
		defer stopCtxCancel()
		s.network.stop(stopCtx)
		s.log.Warn("network stopped")
	}

	s.closeOnce.Do(func() {
		close(s.closed)
	})
	return err
}

func (s *server) Ping(ctx context.Context, req *rpcpb.PingRequest) (*rpcpb.PingResponse, error) {
	s.log.Debug("received ping request")
	return &rpcpb.PingResponse{Pid: int32(os.Getpid())}, nil
}

const defaultStartTimeout = 5 * time.Minute

func (s *server) Start(ctx context.Context, req *rpcpb.StartRequest) (*rpcpb.StartResponse, error) {
	// if timeout is too small or not set, default to 5-min
	if deadline, ok := ctx.Deadline(); !ok || time.Until(deadline) < defaultStartTimeout {
		var cancel context.CancelFunc
		ctx, cancel = context.WithTimeout(context.Background(), defaultStartTimeout)
		_ = cancel // don't call since "start" is async, "curl" may not specify timeout
		s.log.Info("received start request with default timeout: %s", defaultStartTimeout.String())
	} else {
		s.log.Info("received start request with existing timeout: %s", deadline.String())
	}

	if req.NumNodes == nil {
		n := DefaultNodes
		req.NumNodes = &n
	}
	if *req.NumNodes < MinNodes {
		return nil, ErrNotEnoughNodesForStart
	}
	if err := utils.CheckExecPath(req.GetExecPath()); err != nil {
		return nil, err
	}
	pluginDir := ""
	if req.GetPluginDir() != "" {
		pluginDir = req.GetPluginDir()
	}
	if pluginDir == "" {
		pluginDir = filepath.Join(filepath.Dir(req.GetExecPath()), "plugins")
	}
	chainSpecs := []network.BlockchainSpec{}
	if len(req.GetBlockchainSpecs()) > 0 {
		s.log.Info("plugin dir: %s", pluginDir)
		for i := range req.GetBlockchainSpecs() {
			spec := req.GetBlockchainSpecs()[i]
			if spec.SubnetId != nil {
				return nil, errors.New("blockchain subnet id must be nil if starting a new empty network")
			}
			vmName := spec.VmName
			vmGenesisFilePath := spec.Genesis
			s.log.Info("checking custom chain's VM ID before installation, id is %s", vmName)
			vmID, err := utils.VMID(vmName)
			if err != nil {
				s.log.Warn("failed to convert VM name %s to VM ID: %w", vmName, err)
				return nil, ErrInvalidVMName
			}
			if err := utils.CheckPluginPaths(
				filepath.Join(pluginDir, vmID.String()),
				vmGenesisFilePath,
			); err != nil {
				return nil, err
			}
			b, err := os.ReadFile(vmGenesisFilePath)
			if err != nil {
				return nil, err
			}
			chainSpecs = append(chainSpecs, network.BlockchainSpec{
				VmName:  vmName,
				Genesis: b,
			})
		}
	}

	s.mu.Lock()
	defer s.mu.Unlock()

	// If [clusterInfo] is already populated, the server has already been started.
	if s.clusterInfo != nil {
		return nil, ErrAlreadyBootstrapped
	}

	var (
		execPath           = req.GetExecPath()
		numNodes           = req.GetNumNodes()
		whitelistedSubnets = req.GetWhitelistedSubnets()
		rootDataDir        = req.GetRootDataDir()
		pid                = int32(os.Getpid())
		globalNodeConfig   = req.GetGlobalNodeConfig()
		customNodeConfigs  = req.GetCustomNodeConfigs()
		err                error
	)

	if len(rootDataDir) == 0 {
		rootDataDir = os.TempDir()
	}
	rootDataDir = filepath.Join(rootDataDir, rootDataDirPrefix)
	rootDataDir, err = utils.MkDirWithTimestamp(rootDataDir)
	if err != nil {
		return nil, err
	}

	s.clusterInfo = &rpcpb.ClusterInfo{
		Pid:         pid,
		RootDataDir: rootDataDir,
		Healthy:     false,
	}

<<<<<<< HEAD
	s.log.Info("starting with execPath %s, numNodes %d, whitelistedSubnets %s, pid %d, rootDataDir %s, buildDir %s, chainConfigs %s, defaultNodeConfig %s",
		execPath,
		numNodes,
		whitelistedSubnets,
		pid,
		rootDataDir,
		buildDir,
		req.ChainConfigs,
		globalNodeConfig,
=======
	zap.L().Info("starting",
		zap.String("execPath", execPath),
		zap.Uint32("numNodes", numNodes),
		zap.String("whitelistedSubnets", whitelistedSubnets),
		zap.Int32("pid", pid),
		zap.String("rootDataDir", rootDataDir),
		zap.String("pluginDir", pluginDir),
		zap.Any("chainConfigs", req.ChainConfigs),
		zap.String("globalNodeConfig", globalNodeConfig),
>>>>>>> 77e9e6a1
	)

	if s.network != nil {
		return nil, ErrAlreadyBootstrapped
	}

	if len(customNodeConfigs) > 0 {
		s.log.Warn("custom node configs have been provided; ignoring the 'number-of-nodes' parameter and setting it to: %d", len(customNodeConfigs))
		numNodes = uint32(len(customNodeConfigs))
	}

	s.network, err = newLocalNetwork(localNetworkOptions{
		execPath:            execPath,
		rootDataDir:         rootDataDir,
		numNodes:            numNodes,
		whitelistedSubnets:  whitelistedSubnets,
		redirectNodesOutput: s.cfg.RedirectNodesOutput,
		pluginDir:           pluginDir,
		globalNodeConfig:    globalNodeConfig,
		customNodeConfigs:   customNodeConfigs,
		chainConfigs:        req.ChainConfigs,
		logLevel:            s.cfg.LogLevel,

		// to block racey restart
		// "s.network.start" runs asynchronously
		// so it would not deadlock with the acquired lock
		// in this "Start" method
		restartMu: s.mu,

		snapshotsDir: s.cfg.SnapshotsDir,
	})
	if err != nil {
		s.network = nil
		s.clusterInfo = nil
		return nil, err
	}

	if err := s.network.start(); err != nil {
		s.network = nil
		s.clusterInfo = nil
		return nil, err
	}

	// start non-blocking to install local cluster + custom chains (if applicable)
	// the user is expected to poll cluster status
	readyCh := make(chan struct{})
	go s.network.startWait(ctx, chainSpecs, readyCh)

	// update cluster info non-blocking
	// the user is expected to poll this latest information
	// to decide cluster/subnet readiness
	go func() {
		s.waitChAndUpdateClusterInfo("waiting for local cluster readiness", readyCh, false)
		if len(req.GetBlockchainSpecs()) == 0 {
			s.log.Info("no custom chain installation request, skipping its readiness check")
		} else {
			s.waitChAndUpdateClusterInfo("waiting for custom chains readiness", readyCh, true)
		}
	}()

	return &rpcpb.StartResponse{ClusterInfo: s.clusterInfo}, nil
}

func (s *server) waitChAndUpdateClusterInfo(waitMsg string, readyCh chan struct{}, updateCustomVmsInfo bool) {
	s.log.Info(waitMsg)
	select {
	case <-s.closed:
		return
	case <-s.network.stopCh:
		return
	case serr := <-s.network.startErrCh:
		// TODO: decide what to do here, general failure cause network stop()?
		// maybe try decide if operation was partial (undesired network, fail)
		// or was not stated (preconditions check, continue)
		s.log.Warn("async call %s failed to complete :%w", waitMsg, serr)
		panic(serr)
	case <-readyCh:
		s.mu.Lock()
		s.clusterInfo.Healthy = true
		s.clusterInfo.NodeNames = s.network.nodeNames
		s.clusterInfo.NodeInfos = s.network.nodeInfos
		if updateCustomVmsInfo {
			s.clusterInfo.CustomChainsHealthy = true
			s.clusterInfo.CustomChains = make(map[string]*rpcpb.CustomChainInfo)
			for chainID, chainInfo := range s.network.customChainIDToInfo {
				s.clusterInfo.CustomChains[chainID.String()] = chainInfo.info
			}
			s.clusterInfo.Subnets = s.network.subnets
		}
		s.mu.Unlock()
	}
}

func (s *server) CreateBlockchains(ctx context.Context, req *rpcpb.CreateBlockchainsRequest) (*rpcpb.CreateBlockchainsResponse, error) {
	// if timeout is too small or not set, default to 5-min
	if deadline, ok := ctx.Deadline(); !ok || time.Until(deadline) < defaultStartTimeout {
		var cancel context.CancelFunc
		ctx, cancel = context.WithTimeout(context.Background(), defaultStartTimeout)
		_ = cancel // don't call since "start" is async, "curl" may not specify timeout
		s.log.Info("received start request with default timeout: %s", defaultStartTimeout.String())
	} else {
		s.log.Info("received start request with existing timeout: %s", deadline.String())
	}

	s.log.Debug("CreateBlockchains")
	if info := s.getClusterInfo(); info == nil {
		return nil, ErrNotBootstrapped
	}

	if len(req.GetBlockchainSpecs()) == 0 {
		return nil, ErrNoBlockchainSpec
	}

	chainSpecs := []network.BlockchainSpec{}
	for i := range req.GetBlockchainSpecs() {
		vmName := req.GetBlockchainSpecs()[i].VmName
		vmGenesisFilePath := req.GetBlockchainSpecs()[i].Genesis
		s.log.Info("checking custom chain's VM ID before installation, vm-id: %s", vmName)
		vmID, err := utils.VMID(vmName)
		if err != nil {
			s.log.Warn("failed to convert VM name %s to VM ID: %w", vmName, err)
			return nil, ErrInvalidVMName
		}
		if err := utils.CheckPluginPaths(
			filepath.Join(s.network.pluginDir, vmID.String()),
			vmGenesisFilePath,
		); err != nil {
			return nil, err
		}
		b, err := os.ReadFile(vmGenesisFilePath)
		if err != nil {
			return nil, err
		}
		chainSpecs = append(chainSpecs, network.BlockchainSpec{
			VmName:   vmName,
			Genesis:  b,
			SubnetId: req.GetBlockchainSpecs()[i].SubnetId,
		})
	}

	// check that defined subnets exist
	subnetsMap := map[string]struct{}{}
	for _, subnet := range s.clusterInfo.Subnets {
		subnetsMap[subnet] = struct{}{}
	}
	for _, chainSpec := range chainSpecs {
		if chainSpec.SubnetId != nil {
			_, ok := subnetsMap[*chainSpec.SubnetId]
			if !ok {
				return nil, fmt.Errorf("subnet id %q does not exits", *chainSpec.SubnetId)
			}
		}
	}

	s.mu.Lock()
	defer s.mu.Unlock()

	// if there will be a restart, network will not be healthy
	// until finishing
	for _, chainSpec := range chainSpecs {
		if chainSpec.SubnetId == nil {
			s.clusterInfo.Healthy = false
		}
	}

	s.clusterInfo.CustomChainsHealthy = false

	// start non-blocking to install custom chains (if applicable)
	// the user is expected to poll cluster status
	readyCh := make(chan struct{})
	go s.network.createBlockchains(ctx, chainSpecs, readyCh)

	// update cluster info non-blocking
	// the user is expected to poll this latest information
	// to decide cluster/subnet readiness
	go func() {
		s.waitChAndUpdateClusterInfo("waiting for custom chains readiness", readyCh, true)
	}()

	return &rpcpb.CreateBlockchainsResponse{ClusterInfo: s.clusterInfo}, nil
}

func (s *server) CreateSubnets(ctx context.Context, req *rpcpb.CreateSubnetsRequest) (*rpcpb.CreateSubnetsResponse, error) {
	// if timeout is too small or not set, default to 5-min
	if deadline, ok := ctx.Deadline(); !ok || time.Until(deadline) < defaultStartTimeout {
		var cancel context.CancelFunc
		ctx, cancel = context.WithTimeout(context.Background(), defaultStartTimeout)
		_ = cancel // don't call since "start" is async, "curl" may not specify timeout
		s.log.Info("received start request with default timeout: %s", defaultStartTimeout.String())
	} else {
		s.log.Info("received start request with existing timeout: %s", deadline.String())
	}

	s.log.Debug("CreateSubnets with num-subnets: %d ", req.GetNumSubnets())

	if info := s.getClusterInfo(); info == nil {
		return nil, ErrNotBootstrapped
	}

	// default behaviour without args is to create one subnet
	numSubnets := req.GetNumSubnets()
	if numSubnets == 0 {
		numSubnets = 1
	}

	s.log.Info("waiting for local cluster readiness")
	if err := s.network.waitForLocalClusterReady(ctx); err != nil {
		return nil, err
	}

	s.mu.Lock()
	defer s.mu.Unlock()

	s.clusterInfo.Healthy = false
	s.clusterInfo.CustomChainsHealthy = false

	// start non-blocking to add subnets
	// the user is expected to poll cluster status
	readyCh := make(chan struct{})
	go s.network.createSubnets(ctx, numSubnets, readyCh)

	// update cluster info non-blocking
	// the user is expected to poll this latest information
	// to decide cluster/subnet readiness
	go func() {
		s.waitChAndUpdateClusterInfo("waiting for custom chains readiness", readyCh, true)
	}()

	return &rpcpb.CreateSubnetsResponse{ClusterInfo: s.clusterInfo}, nil
}

func (s *server) Health(ctx context.Context, req *rpcpb.HealthRequest) (*rpcpb.HealthResponse, error) {
	s.log.Debug("health")
	if info := s.getClusterInfo(); info == nil {
		return nil, ErrNotBootstrapped
	}

	s.log.Info("waiting for local cluster readiness")
	if err := s.network.waitForLocalClusterReady(ctx); err != nil {
		return nil, err
	}

	s.mu.Lock()
	defer s.mu.Unlock()

	s.clusterInfo.NodeNames = s.network.nodeNames
	s.clusterInfo.NodeInfos = s.network.nodeInfos
	s.clusterInfo.Healthy = true

	return &rpcpb.HealthResponse{ClusterInfo: s.clusterInfo}, nil
}

func (s *server) URIs(ctx context.Context, req *rpcpb.URIsRequest) (*rpcpb.URIsResponse, error) {
	s.log.Debug("uris")
	info := s.getClusterInfo()
	if info == nil {
		return nil, ErrNotBootstrapped
	}
	uris := make([]string, 0, len(info.NodeInfos))
	for _, i := range info.NodeInfos {
		uris = append(uris, i.Uri)
	}
	sort.Strings(uris)
	return &rpcpb.URIsResponse{Uris: uris}, nil
}

func (s *server) Status(ctx context.Context, req *rpcpb.StatusRequest) (*rpcpb.StatusResponse, error) {
	s.log.Debug("received status request")
	info := s.getClusterInfo()
	if info == nil {
		return nil, ErrNotBootstrapped
	}
	return &rpcpb.StatusResponse{ClusterInfo: info}, nil
}

func (s *server) StreamStatus(req *rpcpb.StreamStatusRequest, stream rpcpb.ControlService_StreamStatusServer) (err error) {
	s.log.Info("received bootstrap status request")
	if s.getClusterInfo() == nil {
		return ErrNotBootstrapped
	}

	interval := time.Duration(req.PushInterval)

	// returns this method, then server closes the stream
	s.log.Info("pushing status updates to the stream with interval: %s", interval.String())
	wg := sync.WaitGroup{}
	wg.Add(1)
	go func() {
		s.sendLoop(stream, interval)
		wg.Done()
	}()

	errc := make(chan error, 1)
	go func() {
		rerr := s.recvLoop(stream)
		if rerr != nil {
			if isClientCanceled(stream.Context().Err(), rerr) {
				s.log.Warn("failed to receive status request from gRPC stream due to client cancellation: %w", rerr)
			} else {
				s.log.Warn("failed to receive status request from gRPC stream: %w", rerr)
			}
		}
		errc <- rerr
	}()

	select {
	case err = <-errc:
		if errors.Is(err, context.Canceled) {
			err = ErrStatusCanceled
		}
	case <-stream.Context().Done():
		err = stream.Context().Err()
		if errors.Is(err, context.Canceled) {
			err = ErrStatusCanceled
		}
	}

	wg.Wait()
	return err
}

func (s *server) sendLoop(stream rpcpb.ControlService_StreamStatusServer, interval time.Duration) {
	s.log.Info("start status send loop")

	tc := time.NewTicker(1)
	defer tc.Stop()

	for {
		select {
		case <-s.rootCtx.Done():
			return
		case <-s.closed:
			return
		case <-tc.C:
			tc.Reset(interval)
		}

		s.log.Debug("sending cluster info")
		if err := stream.Send(&rpcpb.StreamStatusResponse{ClusterInfo: s.getClusterInfo()}); err != nil {
			if isClientCanceled(stream.Context().Err(), err) {
				s.log.Debug("client stream canceled: %w", err)
				return
			}
			s.log.Warn("failed to send an event: %w", err)
			return
		}
	}
}

func (s *server) recvLoop(stream rpcpb.ControlService_StreamStatusServer) error {
	s.log.Info("start status receive loop")

	for {
		select {
		case <-s.rootCtx.Done():
			return s.rootCtx.Err()
		case <-s.closed:
			return ErrClosed
		default:
		}

		// receive data from stream
		req := new(rpcpb.StatusRequest)
		err := stream.RecvMsg(req)
		if errors.Is(err, io.EOF) {
			s.log.Debug("received EOF from client; returning to close the stream from server side")
			return nil
		}
		if err != nil {
			return err
		}
	}
}

func (s *server) AddNode(ctx context.Context, req *rpcpb.AddNodeRequest) (*rpcpb.AddNodeResponse, error) {
	s.log.Debug("received add node request with name: %s", req.Name)

	if info := s.getClusterInfo(); info == nil {
		return nil, ErrNotBootstrapped
	}

	s.mu.Lock()
	defer s.mu.Unlock()

	nodeFlags := map[string]interface{}{}
	if req.GetNodeConfig() != "" {
		if err := json.Unmarshal([]byte(req.GetNodeConfig()), &nodeFlags); err != nil {
			return nil, err
		}
	}

<<<<<<< HEAD
	var mergedConfig map[string]interface{}
	// we only need to merge from the default node config here, as we are only adding one node
	mergedConfig, err = mergeNodeConfig(defaultConfig, globalConfig, "")
	if err != nil {
		return nil, fmt.Errorf("failed merging provided configs: %w", err)
	}
	configFile, err := createConfigFileString(mergedConfig, logDir, dbDir, buildDir, whitelistedSubnets, s.log)
	if err != nil {
		return nil, fmt.Errorf("failed to generate json node config string: %w", err)
	}
	stakingCert, stakingKey, err := staking.NewCertAndKeyBytes()
	if err != nil {
		return nil, fmt.Errorf("couldn't generate staking Cert/Key: %w", err)
	}
=======
>>>>>>> 77e9e6a1
	nodeConfig := node.Config{
		Name:             req.Name,
		Flags:            nodeFlags,
		BinaryPath:       req.ExecPath,
		RedirectStdout:   s.cfg.RedirectNodesOutput,
		RedirectStderr:   s.cfg.RedirectNodesOutput,
		ChainConfigFiles: req.ChainConfigs,
	}

	if _, err := s.network.nw.AddNode(nodeConfig); err != nil {
		return nil, err
	}

	if err := s.network.updateNodeInfo(); err != nil {
		return nil, err
	}

	s.clusterInfo.NodeNames = s.network.nodeNames
	s.clusterInfo.NodeInfos = s.network.nodeInfos

	return &rpcpb.AddNodeResponse{ClusterInfo: s.clusterInfo}, nil
}

func (s *server) RemoveNode(ctx context.Context, req *rpcpb.RemoveNodeRequest) (*rpcpb.RemoveNodeResponse, error) {
	s.log.Debug("received remove node request for name: %s", req.Name)
	if info := s.getClusterInfo(); info == nil {
		return nil, ErrNotBootstrapped
	}

	s.mu.Lock()
	defer s.mu.Unlock()

	if err := s.network.nw.RemoveNode(ctx, req.Name); err != nil {
		return nil, err
	}

<<<<<<< HEAD
	s.log.Info("waiting for local cluster readiness")
	if err := s.network.waitForLocalClusterReady(ctx); err != nil {
=======
	if err := s.network.updateNodeInfo(); err != nil {
>>>>>>> 77e9e6a1
		return nil, err
	}

	s.clusterInfo.NodeNames = s.network.nodeNames
	s.clusterInfo.NodeInfos = s.network.nodeInfos

	return &rpcpb.RemoveNodeResponse{ClusterInfo: s.clusterInfo}, nil
}

func (s *server) RestartNode(ctx context.Context, req *rpcpb.RestartNodeRequest) (*rpcpb.RestartNodeResponse, error) {
	s.log.Debug("received remove node request for name: %s", req.Name)
	if info := s.getClusterInfo(); info == nil {
		return nil, ErrNotBootstrapped
	}

	s.mu.Lock()
	defer s.mu.Unlock()

	if err := s.network.nw.RestartNode(
		ctx,
		req.Name,
		req.GetExecPath(),
		req.GetWhitelistedSubnets(),
	); err != nil {
		return nil, err
	}

	if err := s.network.updateNodeInfo(); err != nil {
		return nil, err
	}

<<<<<<< HEAD
	s.log.Info("waiting for local cluster readiness")
	if err := s.network.waitForLocalClusterReady(ctx); err != nil {
		return nil, err
	}

	// update with the new config
=======
>>>>>>> 77e9e6a1
	s.clusterInfo.NodeNames = s.network.nodeNames
	s.clusterInfo.NodeInfos = s.network.nodeInfos

	return &rpcpb.RestartNodeResponse{ClusterInfo: s.clusterInfo}, nil
}

func (s *server) Stop(ctx context.Context, req *rpcpb.StopRequest) (*rpcpb.StopResponse, error) {
	s.log.Debug("received stop request")

	s.mu.Lock()
	defer s.mu.Unlock()

	if s.network == nil {
		return nil, ErrNotBootstrapped
	}

	info := s.clusterInfo
	if info == nil {
		info = &rpcpb.ClusterInfo{}
	}

	s.network.stop(ctx)
	s.network = nil
	s.clusterInfo = nil

	info.Healthy = false
	return &rpcpb.StopResponse{ClusterInfo: info}, nil
}

var _ router.InboundHandler = &loggingInboundHandler{}

type loggingInboundHandler struct {
	nodeName string
	log      logging.Logger
}

func (lh *loggingInboundHandler) HandleInbound(m message.InboundMessage) {
	lh.log.Debug("inbound handler received a message %s for node-name: %s", m.Op().String(), lh.nodeName)
}

func (s *server) AttachPeer(ctx context.Context, req *rpcpb.AttachPeerRequest) (*rpcpb.AttachPeerResponse, error) {
	s.log.Debug("received attach peer request")
	info := s.getClusterInfo()
	if info == nil {
		return nil, ErrNotBootstrapped
	}

	s.mu.Lock()
	defer s.mu.Unlock()

	node, err := s.network.nw.GetNode(req.NodeName)
	if err != nil {
		return nil, err
	}

	lh := &loggingInboundHandler{nodeName: req.NodeName, log: s.log}
	newPeer, err := node.AttachPeer(ctx, lh)
	if err != nil {
		return nil, err
	}

	newPeerID := newPeer.ID().String()

	s.log.Debug("new peer with peer-id %s is attached to node-name: %s", newPeerID, node.GetName())

	if s.clusterInfo.AttachedPeerInfos == nil {
		s.clusterInfo.AttachedPeerInfos = make(map[string]*rpcpb.ListOfAttachedPeerInfo)
	}
	peerInfo := &rpcpb.AttachedPeerInfo{Id: newPeerID}
	if v, ok := s.clusterInfo.AttachedPeerInfos[req.NodeName]; ok {
		v.Peers = append(v.Peers, peerInfo)
	} else {
		s.clusterInfo.AttachedPeerInfos[req.NodeName] = &rpcpb.ListOfAttachedPeerInfo{
			Peers: []*rpcpb.AttachedPeerInfo{peerInfo},
		}
	}

	return &rpcpb.AttachPeerResponse{ClusterInfo: info, AttachedPeerInfo: peerInfo}, nil
}

func (s *server) SendOutboundMessage(ctx context.Context, req *rpcpb.SendOutboundMessageRequest) (*rpcpb.SendOutboundMessageResponse, error) {
	s.log.Debug("received send outbound message request")
	info := s.getClusterInfo()
	if info == nil {
		return nil, ErrNotBootstrapped
	}

	node, err := s.network.nw.GetNode(req.NodeName)
	if err != nil {
		return nil, err
	}

	sent, err := node.SendOutboundMessage(ctx, req.PeerId, req.Bytes, req.Op)
	return &rpcpb.SendOutboundMessageResponse{Sent: sent}, err
}

func (s *server) LoadSnapshot(ctx context.Context, req *rpcpb.LoadSnapshotRequest) (*rpcpb.LoadSnapshotResponse, error) {
	// if timeout is too small or not set, default to 5-min
	if deadline, ok := ctx.Deadline(); !ok || time.Until(deadline) < defaultStartTimeout {
		var cancel context.CancelFunc
		ctx, cancel = context.WithTimeout(context.Background(), defaultStartTimeout)
		_ = cancel // don't call since "start" is async, "curl" may not specify timeout
		s.log.Info("received start request with default timeout: %s", defaultStartTimeout.String())
	} else {
		s.log.Info("received start request with existing timeout: %s", deadline.String())
	}

	s.mu.Lock()
	defer s.mu.Unlock()

	// If [clusterInfo] is already populated, the server has already been started.
	if s.clusterInfo != nil {
		return nil, ErrAlreadyBootstrapped
	}

	var (
		pid = int32(os.Getpid())
		err error
	)

	rootDataDir := req.GetRootDataDir()
	if len(rootDataDir) == 0 {
		rootDataDir = os.TempDir()
	}
	rootDataDir = filepath.Join(rootDataDir, rootDataDirPrefix)
	rootDataDir, err = utils.MkDirWithTimestamp(rootDataDir)
	if err != nil {
		return nil, err
	}

	s.clusterInfo = &rpcpb.ClusterInfo{
		Pid:         pid,
		RootDataDir: rootDataDir,
		Healthy:     false,
	}

	s.log.Info("starting with pid %d and rootDataDir %s", pid, rootDataDir)

	if s.network != nil {
		return nil, ErrAlreadyBootstrapped
	}

	s.network, err = newLocalNetwork(localNetworkOptions{
		execPath:         req.GetExecPath(),
		pluginDir:        req.GetPluginDir(),
		rootDataDir:      rootDataDir,
		chainConfigs:     req.ChainConfigs,
		globalNodeConfig: req.GetGlobalNodeConfig(),
		logLevel:         s.cfg.LogLevel,

		// to block racey restart
		// "s.network.start" runs asynchronously
		// so it would not deadlock with the acquired lock
		// in this "Start" method
		restartMu: s.mu,

		snapshotsDir: s.cfg.SnapshotsDir,
	})
	if err != nil {
		return nil, err
	}

	// blocking load snapshot to soon get not found snapshot errors
	if err := s.network.loadSnapshot(ctx, req.SnapshotName); err != nil {
		s.log.Warn("snapshot load failed to complete: %w", err)
		s.network = nil
		s.clusterInfo = nil
		return nil, err
	}

	// start non-blocking wait to load snapshot results
	// the user is expected to poll cluster status
	readyCh := make(chan struct{})
	go s.network.loadSnapshotWait(ctx, readyCh)

	// update cluster info non-blocking
	// the user is expected to poll this latest information
	// to decide cluster/subnet readiness
	go func() {
		s.waitChAndUpdateClusterInfo("waiting for local cluster readiness", readyCh, true)
	}()

	return &rpcpb.LoadSnapshotResponse{ClusterInfo: s.clusterInfo}, nil
}

func (s *server) SaveSnapshot(ctx context.Context, req *rpcpb.SaveSnapshotRequest) (*rpcpb.SaveSnapshotResponse, error) {
	s.log.Info("received save snapshot request for snapshot-name: %s", req.SnapshotName)
	info := s.getClusterInfo()
	if info == nil {
		return nil, ErrNotBootstrapped
	}

	s.mu.Lock()
	defer s.mu.Unlock()

	snapshotPath, err := s.network.nw.SaveSnapshot(ctx, req.SnapshotName)
	if err != nil {
		s.log.Warn("snapshot save failed to complete: %w", err)
		return nil, err
	}
	s.network = nil
	s.clusterInfo = nil

	return &rpcpb.SaveSnapshotResponse{SnapshotPath: snapshotPath}, nil
}

func (s *server) RemoveSnapshot(ctx context.Context, req *rpcpb.RemoveSnapshotRequest) (*rpcpb.RemoveSnapshotResponse, error) {
	s.log.Info("received remove snapshot request for snapshot-name: %s", req.SnapshotName)
	info := s.getClusterInfo()
	if info == nil {
		return nil, ErrNotBootstrapped
	}

	if err := s.network.nw.RemoveSnapshot(req.SnapshotName); err != nil {
		s.log.Warn("snapshot remove failed to complete: %w", err)
		return nil, err
	}
	return &rpcpb.RemoveSnapshotResponse{}, nil
}

func (s *server) GetSnapshotNames(ctx context.Context, req *rpcpb.GetSnapshotNamesRequest) (*rpcpb.GetSnapshotNamesResponse, error) {
	s.log.Info("get snapshot names")
	info := s.getClusterInfo()
	if info == nil {
		return nil, ErrNotBootstrapped
	}

	snapshotNames, err := s.network.nw.GetSnapshotNames()
	if err != nil {
		return nil, err
	}
	return &rpcpb.GetSnapshotNamesResponse{SnapshotNames: snapshotNames}, nil
}

func (s *server) getClusterInfo() *rpcpb.ClusterInfo {
	s.mu.RLock()
	info := s.clusterInfo
	s.mu.RUnlock()
	return info
}

func isClientCanceled(ctxErr error, err error) bool {
	if ctxErr != nil {
		return true
	}

	ev, ok := status.FromError(err)
	if !ok {
		return false
	}

	switch ev.Code() {
	case codes.Canceled, codes.DeadlineExceeded:
		// client-side context cancel or deadline exceeded
		// "rpc error: code = Canceled desc = context canceled"
		// "rpc error: code = DeadlineExceeded desc = context deadline exceeded"
		return true
	case codes.Unavailable:
		msg := ev.Message()
		// client-side context cancel or deadline exceeded with TLS ("http2.errClientDisconnected")
		// "rpc error: code = Unavailable desc = client disconnected"
		if msg == "client disconnected" {
			return true
		}
		// "grpc/transport.ClientTransport.CloseStream" on canceled streams
		// "rpc error: code = Unavailable desc = stream error: stream ID 21; CANCEL")
		if strings.HasPrefix(msg, "stream error: ") && strings.HasSuffix(msg, "; CANCEL") {
			return true
		}
	}
	return false
}<|MERGE_RESOLUTION|>--- conflicted
+++ resolved
@@ -25,11 +25,7 @@
 	"github.com/ava-labs/avalanche-network-runner/utils"
 	"github.com/ava-labs/avalanchego/message"
 	"github.com/ava-labs/avalanchego/snow/networking/router"
-<<<<<<< HEAD
-	"github.com/ava-labs/avalanchego/staking"
 	"github.com/ava-labs/avalanchego/utils/logging"
-=======
->>>>>>> 77e9e6a1
 	"github.com/grpc-ecosystem/grpc-gateway/v2/runtime"
 	"google.golang.org/grpc"
 	"google.golang.org/grpc/codes"
@@ -328,27 +324,15 @@
 		Healthy:     false,
 	}
 
-<<<<<<< HEAD
-	s.log.Info("starting with execPath %s, numNodes %d, whitelistedSubnets %s, pid %d, rootDataDir %s, buildDir %s, chainConfigs %s, defaultNodeConfig %s",
+	s.log.Info("starting with execPath %s, numNodes %d, whitelistedSubnets %s, pid %d, rootDataDir %s, pluginDir %s, chainConfigs %s, globalNodeConfig %s",
 		execPath,
 		numNodes,
 		whitelistedSubnets,
 		pid,
 		rootDataDir,
-		buildDir,
+		pluginDir,
 		req.ChainConfigs,
 		globalNodeConfig,
-=======
-	zap.L().Info("starting",
-		zap.String("execPath", execPath),
-		zap.Uint32("numNodes", numNodes),
-		zap.String("whitelistedSubnets", whitelistedSubnets),
-		zap.Int32("pid", pid),
-		zap.String("rootDataDir", rootDataDir),
-		zap.String("pluginDir", pluginDir),
-		zap.Any("chainConfigs", req.ChainConfigs),
-		zap.String("globalNodeConfig", globalNodeConfig),
->>>>>>> 77e9e6a1
 	)
 
 	if s.network != nil {
@@ -740,23 +724,6 @@
 		}
 	}
 
-<<<<<<< HEAD
-	var mergedConfig map[string]interface{}
-	// we only need to merge from the default node config here, as we are only adding one node
-	mergedConfig, err = mergeNodeConfig(defaultConfig, globalConfig, "")
-	if err != nil {
-		return nil, fmt.Errorf("failed merging provided configs: %w", err)
-	}
-	configFile, err := createConfigFileString(mergedConfig, logDir, dbDir, buildDir, whitelistedSubnets, s.log)
-	if err != nil {
-		return nil, fmt.Errorf("failed to generate json node config string: %w", err)
-	}
-	stakingCert, stakingKey, err := staking.NewCertAndKeyBytes()
-	if err != nil {
-		return nil, fmt.Errorf("couldn't generate staking Cert/Key: %w", err)
-	}
-=======
->>>>>>> 77e9e6a1
 	nodeConfig := node.Config{
 		Name:             req.Name,
 		Flags:            nodeFlags,
@@ -793,12 +760,7 @@
 		return nil, err
 	}
 
-<<<<<<< HEAD
-	s.log.Info("waiting for local cluster readiness")
-	if err := s.network.waitForLocalClusterReady(ctx); err != nil {
-=======
 	if err := s.network.updateNodeInfo(); err != nil {
->>>>>>> 77e9e6a1
 		return nil, err
 	}
 
@@ -830,15 +792,6 @@
 		return nil, err
 	}
 
-<<<<<<< HEAD
-	s.log.Info("waiting for local cluster readiness")
-	if err := s.network.waitForLocalClusterReady(ctx); err != nil {
-		return nil, err
-	}
-
-	// update with the new config
-=======
->>>>>>> 77e9e6a1
 	s.clusterInfo.NodeNames = s.network.nodeNames
 	s.clusterInfo.NodeInfos = s.network.nodeInfos
 
