// Copyright (C) 2019-2022, Ava Labs, Inc. All rights reserved.
// See the file LICENSE for licensing terms.

// Package client implements client.
package client

import (
	"context"
	"errors"
	"io"
	"strings"
	"sync"
	"time"

	"github.com/ava-labs/avalanche-network-runner/local"
	"github.com/ava-labs/avalanche-network-runner/pkg/color"
	"github.com/ava-labs/avalanche-network-runner/pkg/logutil"
	"github.com/ava-labs/avalanche-network-runner/rpcpb"
	"go.uber.org/zap"
	"google.golang.org/grpc"
	"google.golang.org/grpc/codes"
	"google.golang.org/grpc/credentials/insecure"
	"google.golang.org/grpc/status"
)

type Config struct {
	LogLevel    string
	Endpoint    string
	DialTimeout time.Duration
}

type Client interface {
	Ping(ctx context.Context) (*rpcpb.PingResponse, error)
	Start(ctx context.Context, execPath string, opts ...OpOption) (*rpcpb.StartResponse, error)
	Health(ctx context.Context) (*rpcpb.HealthResponse, error)
	URIs(ctx context.Context) ([]string, error)
	Status(ctx context.Context) (*rpcpb.StatusResponse, error)
	StreamStatus(ctx context.Context, pushInterval time.Duration) (<-chan *rpcpb.ClusterInfo, error)
	RemoveNode(ctx context.Context, name string) (*rpcpb.RemoveNodeResponse, error)
	RestartNode(ctx context.Context, name string, opts ...OpOption) (*rpcpb.RestartNodeResponse, error)
	Stop(ctx context.Context) (*rpcpb.StopResponse, error)
	AttachPeer(ctx context.Context, nodeName string) (*rpcpb.AttachPeerResponse, error)
	SendOutboundMessage(ctx context.Context, nodeName string, peerID string, op uint32, msgBody []byte) (*rpcpb.SendOutboundMessageResponse, error)
	Close() error
}

type client struct {
	cfg Config

	conn *grpc.ClientConn

	pingc    rpcpb.PingServiceClient
	controlc rpcpb.ControlServiceClient

	closed    chan struct{}
	closeOnce sync.Once
}

func New(cfg Config) (Client, error) {
	lcfg := logutil.GetDefaultZapLoggerConfig()
	lcfg.Level = zap.NewAtomicLevelAt(logutil.ConvertToZapLevel(cfg.LogLevel))
	logger, err := lcfg.Build()
	if err != nil {
		return nil, err
	}
	_ = zap.ReplaceGlobals(logger)

	color.Outf("{{blue}}dialing endpoint %q{{/}}\n", cfg.Endpoint)
	ctx, cancel := context.WithTimeout(context.Background(), cfg.DialTimeout)
	conn, err := grpc.DialContext(
		ctx,
		cfg.Endpoint,
		grpc.WithBlock(),
		grpc.WithTransportCredentials(insecure.NewCredentials()),
	)
	cancel()
	if err != nil {
		return nil, err
	}

	return &client{
		cfg:      cfg,
		conn:     conn,
		pingc:    rpcpb.NewPingServiceClient(conn),
		controlc: rpcpb.NewControlServiceClient(conn),
		closed:   make(chan struct{}),
	}, nil
}

func (c *client) Ping(ctx context.Context) (*rpcpb.PingResponse, error) {
	zap.L().Info("ping")

	// ref. https://grpc-ecosystem.github.io/grpc-gateway/docs/tutorials/adding_annotations/
	// curl -X POST -k http://localhost:8081/v1/ping -d ''
	return c.pingc.Ping(ctx, &rpcpb.PingRequest{})
}

func (c *client) Start(ctx context.Context, execPath string, opts ...OpOption) (*rpcpb.StartResponse, error) {
	ret := &Op{numNodes: local.DefaultNumNodes}
	ret.applyOpts(opts)

	req := &rpcpb.StartRequest{
		ExecPath: execPath,
		NumNodes: &ret.numNodes,
	}
	if ret.whitelistedSubnets != "" {
		req.WhitelistedSubnets = &ret.whitelistedSubnets
	}
	if ret.logLevel != "" {
		req.LogLevel = &ret.logLevel
	}
	if ret.rootDataDir != "" {
		req.RootDataDir = &ret.rootDataDir
	}
	if ret.pluginDir != "" {
		req.PluginDir = &ret.pluginDir
	}
	if len(ret.customVMs) > 0 {
		req.CustomVms = ret.customVMs
	}

	zap.L().Info("start")
<<<<<<< HEAD
	return c.controlc.Start(ctx, &rpcpb.StartRequest{
		ExecPath:           execPath,
		WhitelistedSubnets: &ret.whitelistedSubnets,
		LogLevel:           &ret.logLevel,
		NodeConfig:         &ret.nodeConfig,
	})
=======
	return c.controlc.Start(ctx, req)
>>>>>>> 379323fe
}

func (c *client) Health(ctx context.Context) (*rpcpb.HealthResponse, error) {
	zap.L().Info("health")
	return c.controlc.Health(ctx, &rpcpb.HealthRequest{})
}

func (c *client) URIs(ctx context.Context) ([]string, error) {
	zap.L().Info("uris")
	resp, err := c.controlc.URIs(ctx, &rpcpb.URIsRequest{})
	if err != nil {
		return nil, err
	}
	return resp.Uris, nil
}

func (c *client) Status(ctx context.Context) (*rpcpb.StatusResponse, error) {
	zap.L().Info("status")
	return c.controlc.Status(ctx, &rpcpb.StatusRequest{})
}

func (c *client) StreamStatus(ctx context.Context, pushInterval time.Duration) (<-chan *rpcpb.ClusterInfo, error) {
	stream, err := c.controlc.StreamStatus(ctx, &rpcpb.StreamStatusRequest{
		PushInterval: int64(pushInterval),
	})
	if err != nil {
		return nil, err
	}

	ch := make(chan *rpcpb.ClusterInfo, 1)
	go func() {
		defer func() {
			zap.L().Debug("closing stream send", zap.Error(stream.CloseSend()))
			close(ch)
		}()
		zap.L().Info("start receive routine")
		for {
			select {
			case <-ctx.Done():
				return
			case <-c.closed:
				return
			default:
			}

			// receive data from stream
			msg := new(rpcpb.StatusResponse)
			err := stream.RecvMsg(msg)
			if err == nil {
				ch <- msg.GetClusterInfo()
				continue
			}

			if errors.Is(err, io.EOF) {
				zap.L().Debug("received EOF from client; returning to close the stream from server side")
				return
			}
			if isClientCanceled(stream.Context().Err(), err) {
				zap.L().Warn("failed to receive status request from gRPC stream due to client cancellation", zap.Error(err))
			} else {
				zap.L().Warn("failed to receive status request from gRPC stream", zap.Error(err))
			}
			return
		}
	}()
	return ch, nil
}

func (c *client) Stop(ctx context.Context) (*rpcpb.StopResponse, error) {
	zap.L().Info("stop")
	return c.controlc.Stop(ctx, &rpcpb.StopRequest{})
}

func (c *client) RemoveNode(ctx context.Context, name string) (*rpcpb.RemoveNodeResponse, error) {
	zap.L().Info("remove node", zap.String("name", name))
	return c.controlc.RemoveNode(ctx, &rpcpb.RemoveNodeRequest{Name: name})
}

func (c *client) RestartNode(ctx context.Context, name string, opts ...OpOption) (*rpcpb.RestartNodeResponse, error) {
	ret := &Op{}
	ret.applyOpts(opts)

	req := &rpcpb.RestartNodeRequest{Name: name}
	if ret.execPath != "" {
		req.ExecPath = &ret.execPath
	}
	if ret.whitelistedSubnets != "" {
		req.WhitelistedSubnets = &ret.whitelistedSubnets
	}
	if ret.logLevel != "" {
		req.LogLevel = &ret.logLevel
	}
	if ret.rootDataDir != "" {
		req.RootDataDir = &ret.rootDataDir
	}

	zap.L().Info("restart node", zap.String("name", name))
	return c.controlc.RestartNode(ctx, req)
}

func (c *client) AttachPeer(ctx context.Context, nodeName string) (*rpcpb.AttachPeerResponse, error) {
	zap.L().Info("attaching peer", zap.String("node-name", nodeName))
	return c.controlc.AttachPeer(ctx, &rpcpb.AttachPeerRequest{NodeName: nodeName})
}

func (c *client) SendOutboundMessage(ctx context.Context, nodeName string, peerID string, op uint32, msgBody []byte) (*rpcpb.SendOutboundMessageResponse, error) {
	zap.L().Info("sending outbound message", zap.String("node-name", nodeName), zap.String("peer-id", peerID))
	return c.controlc.SendOutboundMessage(ctx, &rpcpb.SendOutboundMessageRequest{
		NodeName: nodeName,
		PeerId:   peerID,
		Op:       op,
		Bytes:    msgBody,
	})
}

func (c *client) Close() error {
	c.closeOnce.Do(func() {
		close(c.closed)
	})
	return c.conn.Close()
}

type Op struct {
	numNodes           uint32
	execPath           string
	whitelistedSubnets string
	logLevel           string
<<<<<<< HEAD
	nodeConfig         string
=======
	rootDataDir        string

	pluginDir string
	customVMs map[string]string
>>>>>>> 379323fe
}

type OpOption func(*Op)

func (op *Op) applyOpts(opts []OpOption) {
	for _, opt := range opts {
		opt(op)
	}
}

<<<<<<< HEAD
func WithNodeConfig(nodeConfig string) OpOption {
	return func(op *Op) {
		op.nodeConfig = nodeConfig
=======
func WithNumNodes(numNodes uint32) OpOption {
	return func(op *Op) {
		op.numNodes = numNodes
	}
}

func WithExecPath(execPath string) OpOption {
	return func(op *Op) {
		op.execPath = execPath
>>>>>>> 379323fe
	}
}

func WithWhitelistedSubnets(whitelistedSubnets string) OpOption {
	return func(op *Op) {
		op.whitelistedSubnets = whitelistedSubnets
	}
}

func WithLogLevel(logLevel string) OpOption {
	return func(op *Op) {
		op.logLevel = logLevel
	}
}

func WithRootDataDir(rootDataDir string) OpOption {
	return func(op *Op) {
		op.rootDataDir = rootDataDir
	}
}

func WithPluginDir(pluginDir string) OpOption {
	return func(op *Op) {
		op.pluginDir = pluginDir
	}
}

// Map from VM name to its genesis path.
func WithCustomVMs(customVMs map[string]string) OpOption {
	return func(op *Op) {
		op.customVMs = customVMs
	}
}

func isClientCanceled(ctxErr error, err error) bool {
	if ctxErr != nil {
		return true
	}

	ev, ok := status.FromError(err)
	if !ok {
		return false
	}

	switch ev.Code() {
	case codes.Canceled, codes.DeadlineExceeded:
		// client-side context cancel or deadline exceeded
		// "rpc error: code = Canceled desc = context canceled"
		// "rpc error: code = DeadlineExceeded desc = context deadline exceeded"
		return true
	case codes.Unavailable:
		msg := ev.Message()
		// client-side context cancel or deadline exceeded with TLS ("http2.errClientDisconnected")
		// "rpc error: code = Unavailable desc = client disconnected"
		if msg == "client disconnected" {
			return true
		}
		// "grpc/transport.ClientTransport.CloseStream" on canceled streams
		// "rpc error: code = Unavailable desc = stream error: stream ID 21; CANCEL")
		if strings.HasPrefix(msg, "stream error: ") && strings.HasSuffix(msg, "; CANCEL") {
			return true
		}
	}
	return false
}<|MERGE_RESOLUTION|>--- conflicted
+++ resolved
@@ -118,18 +118,12 @@
 	if len(ret.customVMs) > 0 {
 		req.CustomVms = ret.customVMs
 	}
+	if ret.nodeConfig != "" {
+		req.NodeConfig = &ret.nodeConfig
+	}
 
 	zap.L().Info("start")
-<<<<<<< HEAD
-	return c.controlc.Start(ctx, &rpcpb.StartRequest{
-		ExecPath:           execPath,
-		WhitelistedSubnets: &ret.whitelistedSubnets,
-		LogLevel:           &ret.logLevel,
-		NodeConfig:         &ret.nodeConfig,
-	})
-=======
 	return c.controlc.Start(ctx, req)
->>>>>>> 379323fe
 }
 
 func (c *client) Health(ctx context.Context) (*rpcpb.HealthResponse, error) {
@@ -257,14 +251,10 @@
 	execPath           string
 	whitelistedSubnets string
 	logLevel           string
-<<<<<<< HEAD
 	nodeConfig         string
-=======
 	rootDataDir        string
-
-	pluginDir string
-	customVMs map[string]string
->>>>>>> 379323fe
+	pluginDir          string
+	customVMs          map[string]string
 }
 
 type OpOption func(*Op)
@@ -275,11 +265,12 @@
 	}
 }
 
-<<<<<<< HEAD
 func WithNodeConfig(nodeConfig string) OpOption {
 	return func(op *Op) {
 		op.nodeConfig = nodeConfig
-=======
+	}
+}
+
 func WithNumNodes(numNodes uint32) OpOption {
 	return func(op *Op) {
 		op.numNodes = numNodes
@@ -289,7 +280,6 @@
 func WithExecPath(execPath string) OpOption {
 	return func(op *Op) {
 		op.execPath = execPath
->>>>>>> 379323fe
 	}
 }
 
