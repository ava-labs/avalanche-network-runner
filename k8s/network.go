package k8s

import (
	"context"
	"errors"
	"fmt"
	"strings"
	"sync"
	"time"

	"github.com/ava-labs/avalanche-network-runner/api"
	"github.com/ava-labs/avalanche-network-runner/network"
	"github.com/ava-labs/avalanche-network-runner/network/node"
	"github.com/ava-labs/avalanchego/ids"
	"github.com/ava-labs/avalanchego/utils/constants"
	"github.com/ava-labs/avalanchego/utils/logging"
	"golang.org/x/sync/errgroup"

	k8sapi "github.com/ava-labs/avalanchego-operator/api/v1alpha1"
	"k8s.io/apimachinery/pkg/runtime"
	"k8s.io/apimachinery/pkg/types"
	ctrl "sigs.k8s.io/controller-runtime"
	k8scli "sigs.k8s.io/controller-runtime/pkg/client"
)

const (
	// How long we'll wait for a kubernetes pod to become reachable
	nodeReachableTimeout = 2 * time.Minute
	// Time between checks to see if a node is reachable
	nodeReachableRetryFreq = 3 * time.Second
	// Prefix the avalanchego-operator uses to pass params to avalanchego nodes
	envVarPrefix = "AVAGO_"
)

var _ network.Network = (*networkImpl)(nil)

// networkParams encapsulate params to create a network
type networkParams struct {
	conf          network.Config
	log           logging.Logger
	k8sClient     k8scli.Client
	dnsChecker    dnsReachableChecker
	apiClientFunc api.NewAPIClientF
}

// networkImpl is the kubernetes data type representing a kubernetes network adapter.
// It implements the network.Network interface.
type networkImpl struct {
	log    logging.Logger
	config network.Config
	// the kubernetes client
	k8scli k8scli.Client
	// Must be held when [nodes.lock] is accessed
	nodesLock sync.RWMutex
	// Node name --> The node.
	// If there is a running k8s pod for a node, it's in [nodes]
	nodes map[string]*Node
	// URI of the beacon node
	// TODO allow multiple beacons
	beaconURL string
	// Closed when network is done shutting down
	closedOnStopCh chan struct{}
	// Checks if a node is reachable via DNS
	dnsChecker dnsReachableChecker
	// Create the K8s API client
	apiClientFunc api.NewAPIClientF
}

func newK8sClient() (k8scli.Client, error) {
	// init k8s client
	scheme := runtime.NewScheme()
	if err := k8sapi.AddToScheme(scheme); err != nil {
		return nil, err
	}
	kubeconfig := ctrl.GetConfigOrDie()
	return k8scli.New(kubeconfig, k8scli.Options{Scheme: scheme})
}

// If this function returns a nil error, you *must* eventually call
// Stop() on the returned network. Failure to do so will cause old
// state to linger in k8s.
func newNetwork(params networkParams) (network.Network, error) {
	beacons, nonBeacons, err := createDeploymentFromConfig([]byte(params.conf.Genesis), params.conf.NodeConfigs)
	if err != nil {
		return nil, err
	}
	if len(beacons) == 0 {
		return nil, errors.New("NodeConfigs don't describe any beacon nodes")
	}
	net := &networkImpl{
		config:         params.conf,
		k8scli:         params.k8sClient,
		closedOnStopCh: make(chan struct{}),
		log:            params.log,
		nodes:          make(map[string]*Node, len(params.conf.NodeConfigs)),
		dnsChecker:     params.dnsChecker,
		apiClientFunc:  params.apiClientFunc,
	}
	net.log.Debug("launching beacon nodes...")
	// Start the beacon nodes and wait until they're reachable
	if err := net.launchNodes(beacons); err != nil {
		ctx, cancel := context.WithTimeout(context.Background(), stopTimeout)
		defer cancel()
		if err := net.Stop(ctx); err != nil {
			net.log.Warn("error stopping network: %s", err)
		}
		return nil, fmt.Errorf("error launching beacons: %w", err)
	}
	// Tell future nodes the IP of the beacon node
	// TODO add support for multiple beacons
	// TODO don't rely on [beacons] being updated in launchNodes.
	//      It's not a very clean pattern.
	net.beaconURL = beacons[0].Status.NetworkMembersURI[0]
	if net.beaconURL == "" {
		ctx, cancel := context.WithTimeout(context.Background(), stopTimeout)
		defer cancel()
		if err := net.Stop(ctx); err != nil {
			net.log.Warn("error stopping network: %s", err)
		}
		return nil, errors.New("Bootstrap URI is set to empty")
	}
	net.log.Info("Beacon node started")
	// Start the non-beacon nodes and wait until they're reachable
	if err := net.launchNodes(nonBeacons); err != nil {
		ctx, cancel := context.WithTimeout(context.Background(), stopTimeout)
		defer cancel()
		if err := net.Stop(ctx); err != nil {
			net.log.Warn("error stopping network: %s", err)
		}
		return nil, fmt.Errorf("Error launching non-beacons: %s", err)
	}
	net.log.Info("All nodes started. Network: %s", net)
	return net, nil
}

// NewNetwork returns a new network whose initial state is specified in the config
func NewNetwork(conf network.Config, log logging.Logger) (network.Network, error) {
	k8sClient, err := newK8sClient()
	if err != nil {
		return nil, fmt.Errorf("couldn't create k8s client: %w", err)
	}
	return newNetwork(networkParams{
		conf:      conf,
		log:       log,
		k8sClient: k8sClient,
		// TODO is there a better way to wait until the node is reachable?
		dnsChecker:    &defaultDNSReachableChecker{},
		apiClientFunc: api.NewAPIClient,
	})
}

// See network.Network
func (a *networkImpl) GetNodeNames() ([]string, error) {
	a.nodesLock.RLock()
	defer a.nodesLock.RUnlock()

	if a.isStopped() {
		return nil, network.ErrStopped
	}

	nodes := make([]string, len(a.nodes))
	i := 0
	for _, n := range a.nodes {
		nodes[i] = n.name
		i++
	}
	return nodes, nil
}

// See network.Network
func (a *networkImpl) Healthy(ctx context.Context) chan error {
	a.nodesLock.RLock()
	defer a.nodesLock.RUnlock()

	errCh := make(chan error, 1)
	if a.isStopped() {
		errCh <- network.ErrStopped
		return errCh
	}
	nodes := make([]*Node, 0, len(a.nodes))
	for _, node := range a.nodes {
		nodes = append(nodes, node)
	}

	go func() {
		errGr, ctx := errgroup.WithContext(ctx)
		for _, node := range nodes {
			node := node
			errGr.Go(func() error {
				// Every constants.HealthCheckInterval, query node for health status.
				// Do this until ctx timeout
				for {
					select {
					case <-a.closedOnStopCh:
						return network.ErrStopped
					case <-ctx.Done():
						return fmt.Errorf("node %q failed to become healthy within timeout", node.GetName())
					case <-time.After(healthCheckFreq):
					}
					health, err := node.apiClient.HealthAPI().Health()
					if err == nil && health.Healthy {
						a.log.Info("node %q became healthy", node.GetName())
						return nil
					}
				}
			})
		}
		// Wait until all nodes are ready or timeout
		if err := errGr.Wait(); err != nil {
			errCh <- err
		}
		close(errCh)
	}()
	return errCh
}

// See network.Network
func (a *networkImpl) Stop(ctx context.Context) error {
	a.nodesLock.Lock()
	defer a.nodesLock.Unlock()

	if a.isStopped() {
		return network.ErrStopped
	}

	failCount := 0
	for nodeName, node := range a.nodes {
		a.log.Debug("Shutting down node %q...", nodeName)
		if err := a.k8scli.Delete(ctx, node.k8sObjSpec); err != nil {
			a.log.Error("error while stopping node %s: %s", node.name, err)
			failCount++
		}
		delete(a.nodes, nodeName)
	}
	close(a.closedOnStopCh)
	if failCount > 0 {
		return fmt.Errorf("%d nodes failed shutting down", failCount)
	}
	a.log.Info("Network stopped")
	return nil
}

// AddNode starts a new node with the given config and blocks
// until it is reachable.
// Assumes [a.nodesLock] isn't held.
func (a *networkImpl) AddNode(cfg node.Config) (node.Node, error) {
<<<<<<< HEAD
	nodeSpec, err := buildK8sObjSpec([]byte(a.config.Genesis), cfg)
=======
	a.nodesLock.RLock()
	isStopped := a.isStopped()
	a.nodesLock.RUnlock()

	// TODO fix this is race condition:
	// Stop() can be called after the lock is released above.
	// If that happens, we'll create the pod inside launchNodes
	// and then never destroy it.
	// launchNodes assumes [a.nodesLock] isn't held so we can't just
	// hold the lock inside this method to fix this race condition.
	if isStopped {
		return nil, network.ErrStopped
	}

	nodeSpec, err := buildK8sObjSpec(a.config.Genesis, cfg)
>>>>>>> c76e1ed7
	if err != nil {
		return nil, err
	}

	a.log.Debug("Launching new node %s to network...", cfg.Name)
	if err := a.launchNodes([]*k8sapi.Avalanchego{nodeSpec}); err != nil {
		return nil, err
	}

	a.nodesLock.RLock()
	defer a.nodesLock.RUnlock()
	return a.nodes[nodeSpec.Name], nil
}

// See network.Network
func (a *networkImpl) RemoveNode(name string) error {
	a.nodesLock.Lock()
	defer a.nodesLock.Unlock()

	if a.isStopped() {
		return network.ErrStopped
	}

	ctx, cancel := context.WithTimeout(context.Background(), removeTimeout)
	defer cancel()

	if node, ok := a.nodes[name]; ok {
		if err := a.k8scli.Delete(ctx, node.k8sObjSpec); err != nil {
			return err
		}
		a.log.Info("Removed node %q", name)
		delete(a.nodes, name)
		return nil
	}
	return fmt.Errorf("node %q not found", name)
}

// GetAllNodes returns all nodes
func (a *networkImpl) GetAllNodes() (map[string]node.Node, error) {
	a.nodesLock.RLock()
	defer a.nodesLock.RUnlock()

	if a.isStopped() {
		return nil, network.ErrStopped
	}

	nodesCopy := make(map[string]node.Node, len(a.nodes))
	for nodeName, node := range a.nodes {
		nodesCopy[nodeName] = node
	}
	return nodesCopy, nil
}

// See network.Network
func (a *networkImpl) GetNode(name string) (node.Node, error) {
	a.nodesLock.RLock()
	defer a.nodesLock.RUnlock()

	if a.isStopped() {
		return nil, network.ErrStopped
	}
	if n, ok := a.nodes[name]; ok {
		return n, nil
	}
	return nil, fmt.Errorf("node %q not found", name)
}

// Assumes [a.nodesLock] is held
func (net *networkImpl) isStopped() bool {
	select {
	case <-net.closedOnStopCh:
		return true
	default:
		return false
	}
}

// Creates the given nodes and blocks until they're all reachable.
// Assumes [a.nodesLock] isn't held.
func (a *networkImpl) launchNodes(nodeSpecs []*k8sapi.Avalanchego) error {
	ctx, cancel := context.WithCancel(context.Background())
	defer cancel()

	errGr, ctx := errgroup.WithContext(ctx)
	for _, nodeSpec := range nodeSpecs {
		nodeSpec := nodeSpec
		errGr.Go(func() error {
			if err := a.launchNode(ctx, nodeSpec); err != nil {
				return fmt.Errorf("error launching node %q: %w", nodeSpec.Spec.DeploymentName, err)
			}
			return nil
		})
	}
	return errGr.Wait()
}

// Create the given node in k8s and block until it's reachable.
// Assumes [a.nodesLock] isn't held.
func (a *networkImpl) launchNode(ctx context.Context, nodeSpec *k8sapi.Avalanchego) error {
	ctx, cancel := context.WithTimeout(ctx, nodeReachableTimeout)
	defer cancel()

	a.nodesLock.Lock()
	if a.beaconURL != "" {
		nodeSpec.Spec.BootstrapperURL = a.beaconURL
	}
	// Update [a.nodes] so that we'll delete this node on stop
	a.nodes[nodeSpec.Spec.DeploymentName] = &Node{
		name:       nodeSpec.Spec.DeploymentName,
		k8sObjSpec: nodeSpec,
	}
	// Create a Kubernetes pod for this node
	err := a.k8scli.Create(ctx, nodeSpec)
	a.nodesLock.Unlock()
	if err != nil {
		return fmt.Errorf("k8scli.Create failed: %w", err)
	}

	a.log.Debug("Waiting for pod to be created for node %q...", nodeSpec.Spec.DeploymentName)
	for len(nodeSpec.Status.NetworkMembersURI) != 1 {
		if err := a.k8scli.Get(ctx, types.NamespacedName{
			Name:      nodeSpec.Name,
			Namespace: nodeSpec.Namespace,
		}, nodeSpec); err != nil {
			return fmt.Errorf("k8scli.Get failed: %w", err)
		}
		select {
		case <-time.After(nodeReachableCheckFreq):
		case <-ctx.Done():
			return ctx.Err()
		}
	}

	a.log.Debug("pod created. Waiting to be reachable...")
	// Try connecting to nodes until the DNS resolves,
	// otherwise we have to sleep indiscriminately, we can't just use the API right away:
	// the kubernetes cluster has already created the pod(s) but not the DNS names,
	// so using the API Client too early results in an error.
	url := nodeSpec.Status.NetworkMembersURI[0]
	apiURL := fmt.Sprintf("http://%s:%d", url, defaultAPIPort)
reachableLoop:
	for {
		select {
		case <-ctx.Done():
			return ctx.Err()
		default:
			a.log.Debug("checking if %q is reachable at %s...", nodeSpec.Spec.DeploymentName, apiURL)
			if reachable := a.dnsChecker.Reachable(ctx, apiURL); reachable {
				a.log.Debug("%q has become reachable", nodeSpec.Spec.DeploymentName)
				break reachableLoop
			}
			// Wait before checking again
			select {
			case <-ctx.Done():
				return ctx.Err()
			case <-time.After(nodeReachableRetryFreq):
			}
		}
	}

	// Create an API client
	a.log.Debug("creating network node and client for %s", url)
	apiClient := a.apiClientFunc(url, defaultAPIPort, apiTimeout)
	// Get this node's ID
	// TODO should we get this by parsing the key/cert?
	nodeIDStr, err := apiClient.InfoAPI().GetNodeID()
	if err != nil {
		return fmt.Errorf("couldn't get node ID: %w", err)
	}
	nodeID, err := ids.ShortFromPrefixedString(nodeIDStr, constants.NodeIDPrefix)
	if err != nil {
		return fmt.Errorf("could not parse node ID %q from string: %s", nodeIDStr, err)
	}
	// Update node info
	a.nodesLock.Lock()
	a.nodes[nodeSpec.Spec.DeploymentName].uri = url
	a.nodes[nodeSpec.Spec.DeploymentName].apiClient = apiClient
	a.nodes[nodeSpec.Spec.DeploymentName].nodeID = nodeID
	a.nodesLock.Unlock()
	a.log.Debug("Name: %s, NodeID: %s, URI: %s", nodeSpec.Spec.DeploymentName, nodeID, url)
	return nil
}

// String returns a string representing the network nodes
func (a *networkImpl) String() string {
	a.nodesLock.RLock()
	defer a.nodesLock.RUnlock()

	s := strings.Builder{}
	_, _ = s.WriteString("\n****************************************************************************************************\n")
	_, _ = s.WriteString("     List of nodes in the network: \n")
	_, _ = s.WriteString("  +------------------------------------------------------------------------------------------------+\n")
	_, _ = s.WriteString("  +  NodeID                           |     Label         |      Cluster URI                       +\n")
	_, _ = s.WriteString("  +------------------------------------------------------------------------------------------------+\n")
	for _, n := range a.nodes {
		s.WriteString(fmt.Sprintf("     %s    %s    %s\n", n.nodeID, n.name, n.uri))
	}
	s.WriteString("****************************************************************************************************\n")
	return s.String()
}<|MERGE_RESOLUTION|>--- conflicted
+++ resolved
@@ -244,9 +244,6 @@
 // until it is reachable.
 // Assumes [a.nodesLock] isn't held.
 func (a *networkImpl) AddNode(cfg node.Config) (node.Node, error) {
-<<<<<<< HEAD
-	nodeSpec, err := buildK8sObjSpec([]byte(a.config.Genesis), cfg)
-=======
 	a.nodesLock.RLock()
 	isStopped := a.isStopped()
 	a.nodesLock.RUnlock()
@@ -261,8 +258,7 @@
 		return nil, network.ErrStopped
 	}
 
-	nodeSpec, err := buildK8sObjSpec(a.config.Genesis, cfg)
->>>>>>> c76e1ed7
+	nodeSpec, err := buildK8sObjSpec([]byte(a.config.Genesis), cfg)
 	if err != nil {
 		return nil, err
 	}
