--- conflicted
+++ resolved
@@ -100,17 +100,17 @@
 	}
 	net.log.Debug("launching beacon nodes...")
 	// Start the beacon nodes
-<<<<<<< HEAD
-	defer func() {
-		ctx, cancel := context.WithTimeout(context.Background(), stopTimeout)
-=======
 	cleanup := func(net *networkImpl) {
 		namespace := beacons[0].Namespace
-		ctx, cancel := context.WithTimeout(context.Background(), constants.APITimeoutDuration)
->>>>>>> ce42cfe3
+		ctx, cancel := context.WithTimeout(context.Background(), stopTimeout)
 		defer cancel()
-		err := net.k8scli.DeleteAllOf(ctx, &k8sapi.Avalanchego{}, &k8scli.DeleteAllOfOptions{ListOptions: k8scli.ListOptions{Namespace: namespace}})
-		if err != nil {
+		if err := net.k8scli.DeleteAllOf(
+			ctx,
+			&k8sapi.Avalanchego{},
+			&k8scli.DeleteAllOfOptions{
+				ListOptions: k8scli.ListOptions{Namespace: namespace},
+			},
+		); err != nil {
 			net.log.Warn("Error deleting objects during network cleanup function: %s", err)
 		}
 	}
