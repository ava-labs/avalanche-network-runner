--- conflicted
+++ resolved
@@ -378,13 +378,11 @@
   // upgrade path
   string upgrade_path = 20;
   
-<<<<<<< HEAD
   // 0.0.0.0 if public HTTPHost
   bool zero_ip_if_public_http_host = 21;
-=======
+
   // always create new staking data
-  bool fresh_staking_ids = 21;
->>>>>>> 1488ec25
+  bool fresh_staking_ids = 22;
 }
 
 message RPCVersionRequest {}
