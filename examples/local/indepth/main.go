--- conflicted
+++ resolved
@@ -93,21 +93,8 @@
 	ctx, cancel := context.WithTimeout(context.Background(), healthyTimeout)
 	defer cancel()
 	log.Info("waiting for all nodes to report healthy...")
-<<<<<<< HEAD
-	select {
-	case err := <-healthyChan:
-		if err != nil {
-			return err
-		}
-	case unexpectedStopMsg := <-unexpectedNodeStopCh:
-		return fmt.Errorf("unexpected stop of node %q with exit status %d", unexpectedStopMsg.NodeName, unexpectedStopMsg.ExitCode)
-	case <-closedOnShutdownCh:
-		return nil
-=======
 	if err := nw.Healthy(ctx); err != nil {
 		return err
-
->>>>>>> e3d6e53b
 	}
 
 	// Print the node names
@@ -164,20 +151,8 @@
 	ctx, cancel = context.WithTimeout(context.Background(), healthyTimeout)
 	defer cancel()
 	log.Info("waiting for updated network to report healthy...")
-<<<<<<< HEAD
-	select {
-	case err := <-healthyChan:
-		if err != nil {
-			return err
-		}
-	case unexpectedStopMsg := <-unexpectedNodeStopCh:
-		return fmt.Errorf("unexpected stop of node %q with exit status %d", unexpectedStopMsg.NodeName, unexpectedStopMsg.ExitCode)
-	case <-closedOnShutdownCh:
-		return nil
-=======
 	if err := nw.Healthy(ctx); err != nil {
 		return err
->>>>>>> e3d6e53b
 	}
 
 	// Print the node names
