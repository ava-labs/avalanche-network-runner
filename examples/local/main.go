--- conflicted
+++ resolved
@@ -17,27 +17,21 @@
 	"github.com/ava-labs/avalanchego/utils/logging"
 )
 
-<<<<<<< HEAD
 const (
-	numNodes = 5
+	numNodes       = 5
+	healthyTimeout = 2 * time.Minute
 )
 
-//go:embed configs
-var embeddedConfigsDir embed.FS
-
 var (
-	goPath     = os.ExpandEnv("$GOPATH")
-	binaryPath string // TODO read flag
+	//go:embed configs
+	embeddedConfigsDir embed.FS
+	goPath             = os.ExpandEnv("$GOPATH")
+	binaryPath         string // TODO read flag
 )
 
 func init() {
 	binaryPath = fmt.Sprintf("%s%s", goPath, "/src/github.com/ava-labs/avalanchego/build/avalanchego")
 }
-=======
-const DefaultNetworkTimeout = 120 * time.Second
-
-var goPath = os.ExpandEnv("$GOPATH")
->>>>>>> b3670b5b
 
 // Start 6 nodes, wait for them to become healthy, then stop them all.
 func main() {
@@ -89,7 +83,7 @@
 	}()
 
 	// Wait until the nodes in the network are ready
-	timeout, cancel := context.WithTimeout(context.Background(), DefaultNetworkTimeout)
+	timeout, cancel := context.WithTimeout(context.Background(), healthyTimeout)
 	defer cancel()
 	healthyChan := nw.Healthy(timeout)
 	log.Info("waiting for all nodes to report healthy...")
