--- conflicted
+++ resolved
@@ -12,22 +12,13 @@
 
 // Network is an abstraction of an Avalanche network
 type Network interface {
-<<<<<<< HEAD
 	// Initializes and starts the network using the given config
 	// To be executed after network creation. Enables the other calls.
 	LoadConfig(context.Context, Config) error
 	// Initializes and starts network using the given snapshot
 	// To be executed after network creation. Enables the other calls.
 	LoadSnapshot(context.Context, string) error
-	// Returns a chan that is closed when
-	// all the nodes in the network are healthy.
-	// If an error is sent on this channel, at least 1
-	// node didn't become healthy before the timeout.
-	// If an error isn't sent on the channel before it
-	// closes, all the nodes are healthy.
-=======
 	// Returns nil if all the nodes in the network are healthy.
->>>>>>> e3d6e53b
 	// A stopped network is considered unhealthy.
 	// Timeout is given by the context parameter.
 	Healthy(context.Context) error
