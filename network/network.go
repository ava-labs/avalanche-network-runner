package network

import (
	"context"
	"errors"

	"github.com/ava-labs/avalanche-network-runner/network/node"
)

var (
	ErrUndefined    = errors.New("undefined network")
	ErrStopped      = errors.New("network stopped")
	ErrNodeNotFound = errors.New("node not found in network")
)

type BlockchainSpec struct {
<<<<<<< HEAD
	VmName             string
	Genesis            []byte
	SubnetId           *string
	ChainConfig        []byte
	NetworkUpgrade     []byte
	SubnetConfig       []byte
	PerNodeChainConfig map[string][]byte
=======
	VmName          string
	Genesis         []byte
	SubnetId        *string
	ChainConfig     []byte
	NetworkUpgrade  []byte
	SubnetConfig    []byte
	BlockchainAlias string
>>>>>>> 5509895f
}

// Network is an abstraction of an Avalanche network
type Network interface {
	// Returns nil if all the nodes in the network are healthy.
	// A stopped network is considered unhealthy.
	// Timeout is given by the context parameter.
	Healthy(context.Context) error
	// Stop all the nodes.
	// Returns ErrStopped if Stop() was previously called.
	Stop(context.Context) error
	// Start a new node with the given config.
	// Returns ErrStopped if Stop() was previously called.
	AddNode(node.Config) (node.Node, error)
	// Stop the node with this name.
	// Returns ErrStopped if Stop() was previously called.
	RemoveNode(ctx context.Context, name string) error
	// Return the node with this name.
	// Returns ErrStopped if Stop() was previously called.
	GetNode(name string) (node.Node, error)
	// Return all the nodes in this network.
	// Node name --> Node.
	// Returns ErrStopped if Stop() was previously called.
	GetAllNodes() (map[string]node.Node, error)
	// Returns the names of all nodes in this network.
	// Returns ErrStopped if Stop() was previously called.
	GetNodeNames() ([]string, error)
	// Save network snapshot
	// Network is stopped in order to do a safe preservation
	// Returns the full local path to the snapshot dir
	SaveSnapshot(context.Context, string) (string, error)
	// Remove network snapshot
	RemoveSnapshot(string) error
	// Get name of available snapshots
	GetSnapshotNames() ([]string, error)
	// Restart a given node using the same config, optionally changing binary path,
	// whitelisted subnets, a map of chain configs, a map of upgrade configs, and
	// a map of subnet configs
	RestartNode(context.Context, string, string, string, map[string]string, map[string]string, map[string]string) error
	// Create the specified blockchains
	CreateBlockchains(context.Context, []BlockchainSpec) error
	// Create the given numbers of subnets
	CreateSubnets(context.Context, uint32) error
}<|MERGE_RESOLUTION|>--- conflicted
+++ resolved
@@ -14,23 +14,14 @@
 )
 
 type BlockchainSpec struct {
-<<<<<<< HEAD
 	VmName             string
 	Genesis            []byte
 	SubnetId           *string
 	ChainConfig        []byte
 	NetworkUpgrade     []byte
 	SubnetConfig       []byte
+	BlockchainAlias    string
 	PerNodeChainConfig map[string][]byte
-=======
-	VmName          string
-	Genesis         []byte
-	SubnetId        *string
-	ChainConfig     []byte
-	NetworkUpgrade  []byte
-	SubnetConfig    []byte
-	BlockchainAlias string
->>>>>>> 5509895f
 }
 
 // Network is an abstraction of an Avalanche network
