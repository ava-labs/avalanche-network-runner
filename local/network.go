package local

import (
	"context"
	"embed"
	"encoding/json"
	"fmt"
	"io"
	"io/fs"
	"os"
	"os/exec"
	"path/filepath"
	"strings"
	"sync"
	"time"

	"github.com/ava-labs/avalanche-network-runner/api"
	"github.com/ava-labs/avalanche-network-runner/network"
	"github.com/ava-labs/avalanche-network-runner/network/node"
	"github.com/ava-labs/avalanche-network-runner/utils"
	"github.com/ava-labs/avalanchego/config"
	"github.com/ava-labs/avalanchego/utils/constants"
	"github.com/ava-labs/avalanchego/utils/logging"
	"github.com/ava-labs/avalanchego/utils/wrappers"
	"golang.org/x/sync/errgroup"
)

const (
	defaultNodeNamePrefix = "node-"
	configFileName        = "config.json"
	stakingKeyFileName    = "staking.key"
	stakingCertFileName   = "staking.crt"
	genesisFileName       = "genesis.json"
	stopTimeout           = 30 * time.Second
	healthCheckFreq       = 3 * time.Second
	defaultNumNodes       = 5
)

// interface compliance
var (
	_ network.Network    = (*localNetwork)(nil)
	_ NodeProcessCreator = (*nodeProcessCreator)(nil)

	warnFlags = map[string]struct{}{
		config.NetworkNameKey:  {},
		config.BootstrapIPsKey: {},
		config.BootstrapIDsKey: {},
	}
)

// network keeps information uses for network management, and accessing all the nodes
type localNetwork struct {
	lock sync.RWMutex
	log  logging.Logger
	// This network's ID.
	networkID uint32
	// This network's genesis file.
	// Must not be nil.
	genesis []byte
	// Used to create a new API client
	newAPIClientF api.NewAPIClientF
	// Used to create new node processes
	nodeProcessCreator NodeProcessCreator
	// Closed when network is done shutting down
	closedOnStopCh chan struct{}
	// For node name generation
	nextNodeSuffix uint64
	// Node Name --> Node
	nodes map[string]*localNode
	// List of nodes that new nodes will bootstrap from.
	bootstrapIPs, bootstrapIDs beaconList
	// rootDir is the root directory under which we write all node
	// logs, databases, etc.
	rootDir string
	// Flags to apply to all nodes if not present
	flags map[string]interface{}
}

var (
	//go:embed default
	embeddedDefaultNetworkConfigDir embed.FS
	// Pre-defined network configuration. The ImplSpecificConfig
	// field of each node in [defaultNetworkConfig.NodeConfigs]
	// is not defined.
	// [defaultNetworkConfig] should not be modified.
	// TODO add method Copy() to network.Config to prevent
	// accidental overwriting
	defaultNetworkConfig network.Config
)

// populate default network config from embedded default directory
func init() {
	configsDir, err := fs.Sub(embeddedDefaultNetworkConfigDir, "default")
	if err != nil {
		panic(err)
	}

	defaultNetworkConfig = network.Config{
		Name:        "my network",
		NodeConfigs: make([]node.Config, defaultNumNodes),
		LogLevel:    "INFO",
	}

	genesis, err := fs.ReadFile(configsDir, "genesis.json")
	if err != nil {
		panic(err)
	}
	defaultNetworkConfig.Genesis = string(genesis)

	for i := 0; i < len(defaultNetworkConfig.NodeConfigs); i++ {
		configFile, err := fs.ReadFile(configsDir, fmt.Sprintf("node%d/config.json", i))
		if err != nil {
			panic(err)
		}
		defaultNetworkConfig.NodeConfigs[i].ConfigFile = string(configFile)
		stakingKey, err := fs.ReadFile(configsDir, fmt.Sprintf("node%d/staking.key", i))
		if err != nil {
			panic(err)
		}
		defaultNetworkConfig.NodeConfigs[i].StakingKey = string(stakingKey)
		stakingCert, err := fs.ReadFile(configsDir, fmt.Sprintf("node%d/staking.crt", i))
		if err != nil {
			panic(err)
		}
		cChainConfig, err := fs.ReadFile(configsDir, fmt.Sprintf("node%d/cchain_config.json", i))
		if err != nil {
			panic(err)
		}
		defaultNetworkConfig.NodeConfigs[i].CChainConfigFile = string(cChainConfig)
		defaultNetworkConfig.NodeConfigs[i].StakingCert = string(stakingCert)
		defaultNetworkConfig.NodeConfigs[i].IsBeacon = true
	}
}

// NodeProcessCreator is an interface for new node process creation
type NodeProcessCreator interface {
	NewNodeProcess(config node.Config, args ...string) (NodeProcess, error)
}

type nodeProcessCreator struct {
	// If this node's stdout or stderr are redirected, [colorPicker] determines
	// the color of logs printed to stdout and/or stderr
	colorPicker utils.ColorPicker
	// If this node's stdout is redirected, it will be to here.
	// In practice this is usually os.Stdout, but for testing can be replaced.
	stdout io.Writer
	// If this node's stderr is redirected, it will be to here.
	// In practice this is usually os.Stderr, but for testing can be replaced.
	stderr io.Writer
}

// NewNodeProcess creates a new process of the passed binary
// If the config has redirection set to `true` for either StdErr or StdOut,
// the output will be redirected and colored
func (npc *nodeProcessCreator) NewNodeProcess(config node.Config, args ...string) (NodeProcess, error) {
	var localNodeConfig NodeConfig
	if err := json.Unmarshal(config.ImplSpecificConfig, &localNodeConfig); err != nil {
		return nil, fmt.Errorf("couldn't unmarshal local.NodeConfig: %w", err)
	}
	// Start the AvalancheGo node and pass it the flags defined above
	cmd := exec.Command(localNodeConfig.BinaryPath, args...)
	// assign a new color to this process (might not be used if the localNodeConfig isn't set for it)
	color := npc.colorPicker.NextColor()
	// Optionally redirect stdout and stderr
	if localNodeConfig.RedirectStdout {
		stdout, err := cmd.StdoutPipe()
		if err != nil {
			return nil, fmt.Errorf("Could not create stdout pipe: %s", err)
		}
		// redirect stdout and assign a color to the text
		utils.ColorAndPrepend(stdout, npc.stdout, config.Name, color)
	}
	if localNodeConfig.RedirectStderr {
		stderr, err := cmd.StderrPipe()
		if err != nil {
			return nil, fmt.Errorf("Could not create stderr pipe: %s", err)
		}
		// redirect stderr and assign a color to the text
		utils.ColorAndPrepend(stderr, npc.stderr, config.Name, color)
	}
	return &nodeProcessImpl{cmd: cmd}, nil
}

type beaconList map[string]struct{}

func (l beaconList) String() string {
	if len(l) == 0 {
		return ""
	}
	s := strings.Builder{}
	i := 0
	for beacon := range l {
		if i != 0 {
			_, _ = s.WriteString(",")
		}
		_, _ = s.WriteString(beacon)
		i++
	}
	return s.String()
}

// NewNetwork call newNetwork with no mocking
func NewNetwork(
	log logging.Logger,
	networkConfig network.Config,
) (network.Network, error) {
	return newNetwork(log, networkConfig, api.NewAPIClient, &nodeProcessCreator{
		colorPicker: utils.NewColorPicker(),
		stdout:      os.Stdout,
		stderr:      os.Stderr,
	})
}

// newNetwork creates a network from given configuration
func newNetwork(
	log logging.Logger,
	networkConfig network.Config,
	newAPIClientF api.NewAPIClientF,
	nodeProcessCreator NodeProcessCreator,
) (network.Network, error) {
	if err := networkConfig.Validate(); err != nil {
		return nil, fmt.Errorf("config failed validation: %w", err)
	}
	log.Info("creating network with %d nodes", len(networkConfig.NodeConfigs))

	networkID, err := utils.NetworkIDFromGenesis([]byte(networkConfig.Genesis))
	if err != nil {
		return nil, fmt.Errorf("couldn't get network ID from genesis: %w", err)
	}

	// Create the network
	net := &localNetwork{
		networkID:          networkID,
		genesis:            []byte(networkConfig.Genesis),
		nodes:              map[string]*localNode{},
		closedOnStopCh:     make(chan struct{}),
		log:                log,
		bootstrapIPs:       make(beaconList),
		bootstrapIDs:       make(beaconList),
		newAPIClientF:      newAPIClientF,
		nodeProcessCreator: nodeProcessCreator,
		flags:              networkConfig.Flags,
	}

	// Sort node configs so beacons start first
	var nodeConfigs []node.Config
	for _, nodeConfig := range networkConfig.NodeConfigs {
		if nodeConfig.IsBeacon {
			nodeConfigs = append(nodeConfigs, nodeConfig)
		}
	}
	for _, nodeConfig := range networkConfig.NodeConfigs {
		if !nodeConfig.IsBeacon {
			nodeConfigs = append(nodeConfigs, nodeConfig)
		}
	}
	net.rootDir, err = os.MkdirTemp("", "avalanche-network-runner-*")
	if err != nil {
		return nil, err
	}
	for _, nodeConfig := range nodeConfigs {
		if _, err := net.addNode(nodeConfig); err != nil {
			if err := net.stop(context.Background()); err != nil {
				// Clean up nodes already created
				log.Debug("error stopping network: %s", err)
			}
			return nil, fmt.Errorf("error adding node %s: %s", nodeConfig.Name, err)
		}
	}
	return net, nil
}

// NewDefaultNetwork returns a new network using a pre-defined
// network configuration.
// The following addresses are pre-funded:
// X-Chain Address 1:     X-custom18jma8ppw3nhx5r4ap8clazz0dps7rv5u9xde7p
// X-Chain Address 1 Key: PrivateKey-ewoqjP7PxY4yr3iLTpLisriqt94hdyDFNgchSxGGztUrTXtNN
// X-Chain Address 2:     X-custom16045mxr3s2cjycqe2xfluk304xv3ezhkhsvkpr
// X-Chain Address 2 Key: PrivateKey-2fzYBh3bbWemKxQmMfX6DSuL2BFmDSLQWTvma57xwjQjtf8gFq
// P-Chain Address 1:     P-custom18jma8ppw3nhx5r4ap8clazz0dps7rv5u9xde7p
// P-Chain Address 1 Key: PrivateKey-ewoqjP7PxY4yr3iLTpLisriqt94hdyDFNgchSxGGztUrTXtNN
// P-Chain Address 2:     P-custom16045mxr3s2cjycqe2xfluk304xv3ezhkhsvkpr
// P-Chain Address 2 Key: PrivateKey-2fzYBh3bbWemKxQmMfX6DSuL2BFmDSLQWTvma57xwjQjtf8gFq
// C-Chain Address:       0x8db97C7cEcE249c2b98bDC0226Cc4C2A57BF52FC
// C-Chain Address Key:   56289e99c94b6912bfc12adc093c9b51124f0dc54ac7a766b2bc5ccf558d8027
// The following nodes are validators:
// * NodeID-7Xhw2mDxuDS44j42TCB6U5579esbSt3Lg
// * NodeID-MFrZFVCXPv5iCn6M9K6XduxGTYp891xXZ
// * NodeID-NFBbbJ4qCmNaCzeW7sxErhvWqvEQMnYcN
// * NodeID-GWPcbFJZFfZreETSoWjPimr846mXEKCtu
// * NodeID-P7oB2McjBGgW2NXXWVYjV8JEDFoW9xDE5
func NewDefaultNetwork(
	log logging.Logger,
	binaryPath string,
) (network.Network, error) {
	return newDefaultNetwork(log, binaryPath, api.NewAPIClient, &nodeProcessCreator{
		colorPicker: utils.NewColorPicker(),
		stdout:      os.Stdout,
		stderr:      os.Stderr,
	})
}

func newDefaultNetwork(
	log logging.Logger,
	binaryPath string,
	newAPIClientF api.NewAPIClientF,
	nodeProcessCreator NodeProcessCreator,
) (network.Network, error) {
	config := NewDefaultConfig(binaryPath)
	return newNetwork(log, config, newAPIClientF, nodeProcessCreator)
}

// NewDefaultConfig creates a new default network config
func NewDefaultConfig(binaryPath string) network.Config {
	config := defaultNetworkConfig
	// Don't overwrite [DefaultNetworkConfig.NodeConfigs]
	config.NodeConfigs = make([]node.Config, len(defaultNetworkConfig.NodeConfigs))
	copy(config.NodeConfigs, defaultNetworkConfig.NodeConfigs)
	for i := 0; i < len(config.NodeConfigs); i++ {
		config.NodeConfigs[i].ImplSpecificConfig = utils.NewLocalNodeConfigJsonRaw(binaryPath)
	}
	return config
}

// See network.Network
func (ln *localNetwork) AddNode(nodeConfig node.Config) (node.Node, error) {
	ln.lock.Lock()
	defer ln.lock.Unlock()

	return ln.addNode(nodeConfig)
}

// Assumes [ln.lock] is held.
func (ln *localNetwork) addNode(nodeConfig node.Config) (node.Node, error) {
	if ln.isStopped() {
		return nil, network.ErrStopped
	}

	if nodeConfig.Flags == nil {
		nodeConfig.Flags = make(map[string]interface{})
	}

	if err := ln.setNodeName(&nodeConfig); err != nil {
		return nil, err
	}

	nodeDir, err := makeNodeDir(ln.log, ln.rootDir, nodeConfig.Name)
	if err != nil {
		return nil, err
	}

	// If config file is given, don't overwrite API port, P2P port, DB path, logs path
	var configFile map[string]interface{}
	if len(nodeConfig.ConfigFile) != 0 {
		if err := json.Unmarshal([]byte(nodeConfig.ConfigFile), &configFile); err != nil {
			return nil, fmt.Errorf("couldn't unmarshal config file: %w", err)
		}
	}

<<<<<<< HEAD
	flags, apiPort, p2pPort, err := ln.buildFlags(configFile, nodeDir, &nodeConfig)
	if err != nil {
		return nil, err
=======
	// Tell the node to put the database in [tmpDir], unless given in config file
	dbPath := nodeRootDir
	if dbPathIntf, ok := configFile[config.DBPathKey]; ok {
		if dbPathFromConfig, ok := dbPathIntf.(string); ok {
			dbPath = dbPathFromConfig
		} else {
			return nil, fmt.Errorf("expected flag %q to be string but got %T", config.DBPathKey, dbPathIntf)
		}
	}

	// Tell the node to put the log directory in [tmpDir/logs], unless given in config file
	logsDir := filepath.Join(nodeRootDir, "logs")
	if logsDirIntf, ok := configFile[config.LogsDirKey]; ok {
		if logsDirFromConfig, ok := logsDirIntf.(string); ok {
			logsDir = logsDirFromConfig
		} else {
			return nil, fmt.Errorf("expected flag %q to be string but got %T", config.LogsDirKey, logsDirIntf)
		}
	}

	// Use random free API port, unless given in node config flags or config file
	var (
		apiPort uint16
		err     error
	)
	if apiPortIntf, ok := nodeConfig.Flags[config.HTTPPortKey]; ok {
		if apiPortFromNodeConfigFlags, ok := apiPortIntf.(int); ok {
			apiPort = uint16(apiPortFromNodeConfigFlags)
		} else {
			return nil, fmt.Errorf("expected flag %q to be int but got %T", config.HTTPPortKey, apiPortIntf)
		}
	} else if apiPortIntf, ok := configFile[config.HTTPPortKey]; ok {
		if apiPortFromConfigFile, ok := apiPortIntf.(float64); ok {
			apiPort = uint16(apiPortFromConfigFile)
		} else {
			return nil, fmt.Errorf("expected flag %q to be float64 but got %T", config.HTTPPortKey, apiPortIntf)
		}
	} else {
		// Use a random free port.
		// Note: it is possible but unlikely for getFreePort to return the same port multiple times.
		apiPort, err = getFreePort()
		if err != nil {
			return nil, fmt.Errorf("couldn't get free API port: %w", err)
		}
	}

	// Use a random free P2P (staking) port, unless given in node config flags or config file
	var p2pPort uint16
	if p2pPortIntf, ok := nodeConfig.Flags[config.StakingPortKey]; ok {
		if p2pPortFromNodeConfigFlags, ok := p2pPortIntf.(int); ok {
			p2pPort = uint16(p2pPortFromNodeConfigFlags)
		} else {
			return nil, fmt.Errorf("expected flag %q to be int but got %T", config.StakingPortKey, p2pPortIntf)
		}
	} else if p2pPortIntf, ok := configFile[config.StakingPortKey]; ok {
		if p2pPortFromConfigFile, ok := p2pPortIntf.(float64); ok {
			p2pPort = uint16(p2pPortFromConfigFile)
		} else {
			return nil, fmt.Errorf("expected flag %q to be float64 but got %T", config.StakingPortKey, p2pPortIntf)
		}
	} else {
		// Use a random free port.
		// Note: it is possible but unlikely for getFreePort to return the same port multiple times.
		p2pPort, err = getFreePort()
		if err != nil {
			return nil, fmt.Errorf("couldn't get free P2P port: %w", err)
		}
	}

	// Flags for AvalancheGo
	flags := []string{
		fmt.Sprintf("--%s=%d", config.NetworkNameKey, ln.networkID),
		fmt.Sprintf("--%s=%s", config.DBPathKey, dbPath),
		fmt.Sprintf("--%s=%s", config.LogsDirKey, logsDir),
		fmt.Sprintf("--%s=%d", config.HTTPPortKey, apiPort),
		fmt.Sprintf("--%s=%d", config.StakingPortKey, p2pPort),
		fmt.Sprintf("--%s=%s", config.BootstrapIPsKey, ln.bootstrapIPs),
		fmt.Sprintf("--%s=%s", config.BootstrapIDsKey, ln.bootstrapIDs),
	}

	for flagName, flagVal := range nodeConfig.Flags {
		if _, ok := warnFlags[flagName]; ok {
			ln.log.Warn("The flag %s has been provided. This can create conflicts with the runner. The suggestion is to remove this flag", flagName)
		}
		flags = append(flags, fmt.Sprintf("--%s=%v", flagName, flagVal))
>>>>>>> 107c6031
	}

	// Parse this node's ID
	nodeID, err := utils.ToNodeID([]byte(nodeConfig.StakingKey), []byte(nodeConfig.StakingCert))
	if err != nil {
		return nil, fmt.Errorf("couldn't get node ID: %w", err)
	}

	var localNodeConfig NodeConfig
	if err := json.Unmarshal(nodeConfig.ImplSpecificConfig, &localNodeConfig); err != nil {
		return nil, fmt.Errorf("Unmarshalling an expected local.NodeConfig object failed: %w", err)
	}

	// Start the AvalancheGo node and pass it the flags defined above
	nodeProcess, err := ln.nodeProcessCreator.NewNodeProcess(nodeConfig, flags...)
	if err != nil {
		return nil, fmt.Errorf("couldn't create new node process: %s", err)
	}
	ln.log.Debug("starting node %q with \"%s %s\"", nodeConfig.Name, localNodeConfig.BinaryPath, flags)
	if err := nodeProcess.Start(); err != nil {
		return nil, fmt.Errorf("could not execute cmd \"%s %s\": %w", localNodeConfig.BinaryPath, flags, err)
	}

	// Create a wrapper for this node so we can reference it later
	node := &localNode{
		name:    nodeConfig.Name,
		nodeID:  nodeID,
		client:  ln.newAPIClientF("localhost", apiPort),
		process: nodeProcess,
		apiPort: apiPort,
		p2pPort: p2pPort,
	}
	ln.nodes[node.name] = node
	// If this node is a beacon, add its IP/ID to the beacon lists.
	// Note that we do this *after* we set this node's bootstrap IPs/IDs
	// so this node won't try to use itself as a beacon.
	if nodeConfig.IsBeacon {
		ln.bootstrapIDs[nodeID.PrefixedString(constants.NodeIDPrefix)] = struct{}{}
		ln.bootstrapIPs[fmt.Sprintf("127.0.0.1:%d", p2pPort)] = struct{}{}
	}
	return node, nil
}

// See network.Network
func (ln *localNetwork) Healthy(ctx context.Context) chan error {
	ln.lock.RLock()
	defer ln.lock.RUnlock()

	healthyChan := make(chan error, 1)

	// Return unhealthy if the network is stopped
	if ln.isStopped() {
		healthyChan <- network.ErrStopped
		return healthyChan
	}

	nodes := make([]*localNode, 0, len(ln.nodes))
	for _, node := range ln.nodes {
		nodes = append(nodes, node)
	}
	go func() {
		errGr, ctx := errgroup.WithContext(ctx)
		for _, node := range nodes {
			node := node
			errGr.Go(func() error {
				// Every constants.HealthCheckInterval, query node for health status.
				// Do this until ctx timeout
				for {
					select {
					case <-ln.closedOnStopCh:
						return network.ErrStopped
					case <-ctx.Done():
						return fmt.Errorf("node %q failed to become healthy within timeout", node.GetName())
					case <-time.After(healthCheckFreq):
					}
					health, err := node.client.HealthAPI().Health(ctx)
					if err == nil && health.Healthy {
						ln.log.Debug("node %q became healthy", node.name)
						return nil
					}
				}
			})
		}
		// Wait until all nodes are ready or timeout
		if err := errGr.Wait(); err != nil {
			healthyChan <- err
		}
		close(healthyChan)
	}()
	return healthyChan
}

// See network.Network
func (ln *localNetwork) GetNode(nodeName string) (node.Node, error) {
	ln.lock.RLock()
	defer ln.lock.RUnlock()

	if ln.isStopped() {
		return nil, network.ErrStopped
	}

	node, ok := ln.nodes[nodeName]
	if !ok {
		return nil, fmt.Errorf("node %q not found in network", nodeName)
	}
	return node, nil
}

// See network.Network
func (ln *localNetwork) GetNodeNames() ([]string, error) {
	ln.lock.RLock()
	defer ln.lock.RUnlock()

	if ln.isStopped() {
		return nil, network.ErrStopped
	}

	names := make([]string, len(ln.nodes))
	i := 0
	for name := range ln.nodes {
		names[i] = name
		i++
	}
	return names, nil
}

// See network.Network
func (ln *localNetwork) GetAllNodes() (map[string]node.Node, error) {
	ln.lock.RLock()
	defer ln.lock.RUnlock()

	if ln.isStopped() {
		return nil, network.ErrStopped
	}

	nodesCopy := make(map[string]node.Node, len(ln.nodes))
	for name, node := range ln.nodes {
		nodesCopy[name] = node
	}
	return nodesCopy, nil
}

func (ln *localNetwork) Stop(ctx context.Context) error {
	ln.lock.Lock()
	defer ln.lock.Unlock()

	return ln.stop(ctx)
}

// Assumes [net.lock] is held
func (ln *localNetwork) stop(ctx context.Context) error {
	if ln.isStopped() {
		ln.log.Debug("stop() called multiple times")
		return network.ErrStopped
	}
	ctx, cancel := context.WithTimeout(ctx, stopTimeout)
	defer cancel()
	errs := wrappers.Errs{}
	for nodeName := range ln.nodes {
		select {
		case <-ctx.Done():
			// In practice we'll probably never time out here,
			// and the caller probably won't cancel a call
			// to stop(), but we include this to respect the
			// network.Network interface.
			return ctx.Err()
		default:
		}
		if err := ln.removeNode(nodeName); err != nil {
			ln.log.Error("error stopping node %q: %s", nodeName, err)
			errs.Add(err)
		}
	}
	close(ln.closedOnStopCh)
	ln.log.Info("done stopping network")
	return errs.Err
}

// Sends a SIGTERM to the given node and removes it from this network
func (ln *localNetwork) RemoveNode(nodeName string) error {
	ln.lock.Lock()
	defer ln.lock.Unlock()

	return ln.removeNode(nodeName)
}

// Assumes [net.lock] is held
func (ln *localNetwork) removeNode(nodeName string) error {
	if ln.isStopped() {
		return network.ErrStopped
	}
	ln.log.Debug("removing node %q", nodeName)
	node, ok := ln.nodes[nodeName]
	if !ok {
		return fmt.Errorf("node %q not found", nodeName)
	}
	delete(ln.nodes, nodeName)
	// cchain eth api uses a websocket connection and must be closed before stopping the node,
	// to avoid errors logs at client
	node.client.CChainEthAPI().Close()
	if err := node.process.Stop(); err != nil {
		return fmt.Errorf("error sending SIGTERM to node %s: %w", nodeName, err)
	}
	if err := node.process.Wait(); err != nil {
		return fmt.Errorf("node %q stopped with error: %w", nodeName, err)
	}
	return nil
}

// Assumes [net.lock] is held
func (ln *localNetwork) isStopped() bool {
	select {
	case <-ln.closedOnStopCh:
		return true
	default:
		return false
	}
}

// createFileAndWrite creates a file with the given path and
// writes the given contents
func createFileAndWrite(path string, contents []byte) error {
	if err := os.MkdirAll(filepath.Dir(path), 0o750); err != nil {
		return err
	}
	file, err := os.Create(path)
	if err != nil {
		return err
	}
	defer func() {
		_ = file.Close()
	}()
	if _, err := file.Write(contents); err != nil {
		return err
	}
	return nil
}

// addNetworkFlags adds the flags in [networkFlags] to [nodeConfig.Flags].
// [nodeFlags] must not be nil.
func addNetworkFlags(log logging.Logger, networkFlags map[string]interface{}, nodeFlags map[string]interface{}) {
	for flagName, flagVal := range networkFlags {
		// If the same flag is given in network config and node config,
		// the flag in the node config takes precedence
		if val, ok := nodeFlags[flagName]; !ok {
			nodeFlags[flagName] = flagVal
		} else {
			log.Info(
				"not overwriting node config flag %s (value %v) with network config flag (value %v)",
				flagName, val, flagVal,
			)
		}
	}
}

// Set [nodeConfig].Name if it isn't given and assert it's unique.
func (ln *localNetwork) setNodeName(nodeConfig *node.Config) error {
	// If no name was given, use default name pattern
	if len(nodeConfig.Name) == 0 {
		nodeConfig.Name = fmt.Sprintf("%s%d", defaultNodeNamePrefix, ln.nextNodeSuffix)
		ln.nextNodeSuffix++
	}
	// Enforce name uniqueness
	if _, ok := ln.nodes[nodeConfig.Name]; ok {
		return fmt.Errorf("repeated node name %q", nodeConfig.Name)
	}
	return nil
}

func makeNodeDir(log logging.Logger, rootDir, nodeName string) (string, error) {
	if rootDir == "" {
		log.Warn("no network root directory defined; will create this node's runtime directory in working directory")
	}
	// [nodeRootDir] is where this node's config file, C-Chain config file,
	// staking key, staking certificate and genesis file will be written.
	// (Other file locations are given in the node's config file.)
	// TODO should we do this for other directories? Profiles?
	nodeRootDir := filepath.Join(rootDir, nodeName)
	if err := os.Mkdir(nodeRootDir, 0o755); err != nil {
		return "", fmt.Errorf("error creating temp dir: %w", err)
	}
	return nodeRootDir, nil
}

// getConfigEntry returns an entry in the config file if it is found, otherwise returns the default value
func getConfigEntry(configFile map[string]interface{}, flag string, defaultVal string) (string, error) {
	var entry string
	if val, ok := configFile[flag]; ok {
		if entry, ok := val.(string); ok {
			return entry, nil
		}
		return "", fmt.Errorf("expected flag %q to be string but got %T", flag, entry)
	}
	return defaultVal, nil
}

// getPort looks up the port config in the config file, if there is none, it tries to get a random free port from the OS
func getPort(configFile map[string]interface{}, flag string) (port uint16, err error) {
	var entry uint16
	if val, ok := configFile[flag]; ok {
		if entry, ok := val.(float64); ok {
			return uint16(entry), nil
		}
		return 0, fmt.Errorf("expected flag %q to be string but got %T", flag, entry)
	}
	// Use a random free port.
	// Note: it is possible but unlikely for getFreePort to return the same port multiple times.
	port, err = getFreePort()
	if err != nil {
		return 0, fmt.Errorf("couldn't get free API port: %w", err)
	}
	return port, nil
}

// buildFlags returns the:
// 1) Flags
// 2) API port
// 3) P2P port
// of the node being added with config [nodeConfig], config file [configFile],
// and directory at [nodeDir].
// [nodeConfig.Flags] must not be nil
func (ln *localNetwork) buildFlags(
	configFile map[string]interface{},
	nodeDir string,
	nodeConfig *node.Config,
) ([]string, uint16, uint16, error) {
	// Add flags in [ln.Flags] to [nodeConfig.Flags]
	// Assumes [nodeConfig.Flags] is non-nil
	addNetworkFlags(ln.log, ln.flags, nodeConfig.Flags)

	// Tell the node to put the database in [nodeDir] unless given in config file
	dbPath, err := getConfigEntry(configFile, config.DBPathKey, nodeDir)
	if err != nil {
		return nil, 0, 0, err
	}

	// Tell the node to put the log directory in [nodeDir/logs] unless given in config file
	logsDir, err := getConfigEntry(configFile, config.LogsDirKey, filepath.Join(nodeDir, "logs"))
	if err != nil {
		return nil, 0, 0, err
	}

	// Use random free API port unless given in config file
	apiPort, err := getPort(configFile, config.HTTPPortKey)
	if err != nil {
		return nil, 0, 0, err
	}

	// Use a random free P2P (staking) port unless given in config file
	// Use random free API port unless given in config file
	p2pPort, err := getPort(configFile, config.StakingPortKey)
	if err != nil {
		return nil, 0, 0, err
	}

	// Flags for AvalancheGo
	flags := []string{
		fmt.Sprintf("--%s=%d", config.NetworkNameKey, ln.networkID),
		fmt.Sprintf("--%s=%s", config.DBPathKey, dbPath),
		fmt.Sprintf("--%s=%s", config.LogsDirKey, logsDir),
		fmt.Sprintf("--%s=%d", config.HTTPPortKey, apiPort),
		fmt.Sprintf("--%s=%d", config.StakingPortKey, p2pPort),
		fmt.Sprintf("--%s=%s", config.BootstrapIPsKey, ln.bootstrapIPs),
		fmt.Sprintf("--%s=%s", config.BootstrapIDsKey, ln.bootstrapIDs),
	}
	// Write staking key/cert etc. to disk so the new node can use them,
	// and get flag that point the node to those files
	fileFlags, err := writeFiles(ln.genesis, nodeDir, nodeConfig)
	if err != nil {
		return nil, 0, 0, err
	}
	flags = append(flags, fileFlags...)

	// Add flags given in node config.
	// Note these will overwrite existing flags if the same flag is given twice.
	for flagName, flagVal := range nodeConfig.Flags {
		if _, ok := warnFlags[flagName]; ok {
			ln.log.Warn("The flag %s has been provided. This can create conflicts with the runner. The suggestion is to remove this flag", flagName)
		}
		flags = append(flags, fmt.Sprintf("--%s=%v", flagName, flagVal))
	}

	ln.log.Info(
		"adding node %q with tmp dir at %s, logs at %s, DB at %s, P2P port %d, API port %d",
		nodeConfig.Name, nodeDir, logsDir, dbPath, p2pPort, apiPort,
	)
	return flags, apiPort, p2pPort, nil
}

// writeFiles writes the files a node needs on startup.
// It returns flags used to point to those files.
func writeFiles(genesis []byte, nodeRootDir string, nodeConfig *node.Config) ([]string, error) {
	type file struct {
		path    string
		pathKey string
		val     []byte
	}
	files := []file{
		{
			path:    filepath.Join(nodeRootDir, stakingKeyFileName),
			pathKey: config.StakingKeyPathKey,
			val:     []byte(nodeConfig.StakingKey),
		},
		{
			path:    filepath.Join(nodeRootDir, stakingCertFileName),
			pathKey: config.StakingCertPathKey,
			val:     []byte(nodeConfig.StakingCert),
		},
		{
			path:    filepath.Join(nodeRootDir, genesisFileName),
			pathKey: config.GenesisConfigFileKey,
			val:     genesis,
		},
	}
	if len(nodeConfig.ConfigFile) != 0 {
		files = append(files, file{
			path:    filepath.Join(nodeRootDir, configFileName),
			pathKey: config.ConfigFileKey,
			val:     []byte(nodeConfig.ConfigFile),
		})
	}
	if len(nodeConfig.CChainConfigFile) != 0 {
		files = append(files, file{
			path:    filepath.Join(nodeRootDir, "C", configFileName),
			pathKey: config.ChainConfigDirKey,
			val:     []byte(nodeConfig.CChainConfigFile),
		})
	}
	flags := []string{}
	for _, f := range files {
		flags = append(flags, fmt.Sprintf("--%s=%s", f.pathKey, f.path))
		if err := createFileAndWrite(f.path, f.val); err != nil {
			return nil, fmt.Errorf("couldn't write file at %q: %w", f.path, err)
		}
	}
	return flags, nil
}<|MERGE_RESOLUTION|>--- conflicted
+++ resolved
@@ -357,97 +357,9 @@
 		}
 	}
 
-<<<<<<< HEAD
 	flags, apiPort, p2pPort, err := ln.buildFlags(configFile, nodeDir, &nodeConfig)
 	if err != nil {
 		return nil, err
-=======
-	// Tell the node to put the database in [tmpDir], unless given in config file
-	dbPath := nodeRootDir
-	if dbPathIntf, ok := configFile[config.DBPathKey]; ok {
-		if dbPathFromConfig, ok := dbPathIntf.(string); ok {
-			dbPath = dbPathFromConfig
-		} else {
-			return nil, fmt.Errorf("expected flag %q to be string but got %T", config.DBPathKey, dbPathIntf)
-		}
-	}
-
-	// Tell the node to put the log directory in [tmpDir/logs], unless given in config file
-	logsDir := filepath.Join(nodeRootDir, "logs")
-	if logsDirIntf, ok := configFile[config.LogsDirKey]; ok {
-		if logsDirFromConfig, ok := logsDirIntf.(string); ok {
-			logsDir = logsDirFromConfig
-		} else {
-			return nil, fmt.Errorf("expected flag %q to be string but got %T", config.LogsDirKey, logsDirIntf)
-		}
-	}
-
-	// Use random free API port, unless given in node config flags or config file
-	var (
-		apiPort uint16
-		err     error
-	)
-	if apiPortIntf, ok := nodeConfig.Flags[config.HTTPPortKey]; ok {
-		if apiPortFromNodeConfigFlags, ok := apiPortIntf.(int); ok {
-			apiPort = uint16(apiPortFromNodeConfigFlags)
-		} else {
-			return nil, fmt.Errorf("expected flag %q to be int but got %T", config.HTTPPortKey, apiPortIntf)
-		}
-	} else if apiPortIntf, ok := configFile[config.HTTPPortKey]; ok {
-		if apiPortFromConfigFile, ok := apiPortIntf.(float64); ok {
-			apiPort = uint16(apiPortFromConfigFile)
-		} else {
-			return nil, fmt.Errorf("expected flag %q to be float64 but got %T", config.HTTPPortKey, apiPortIntf)
-		}
-	} else {
-		// Use a random free port.
-		// Note: it is possible but unlikely for getFreePort to return the same port multiple times.
-		apiPort, err = getFreePort()
-		if err != nil {
-			return nil, fmt.Errorf("couldn't get free API port: %w", err)
-		}
-	}
-
-	// Use a random free P2P (staking) port, unless given in node config flags or config file
-	var p2pPort uint16
-	if p2pPortIntf, ok := nodeConfig.Flags[config.StakingPortKey]; ok {
-		if p2pPortFromNodeConfigFlags, ok := p2pPortIntf.(int); ok {
-			p2pPort = uint16(p2pPortFromNodeConfigFlags)
-		} else {
-			return nil, fmt.Errorf("expected flag %q to be int but got %T", config.StakingPortKey, p2pPortIntf)
-		}
-	} else if p2pPortIntf, ok := configFile[config.StakingPortKey]; ok {
-		if p2pPortFromConfigFile, ok := p2pPortIntf.(float64); ok {
-			p2pPort = uint16(p2pPortFromConfigFile)
-		} else {
-			return nil, fmt.Errorf("expected flag %q to be float64 but got %T", config.StakingPortKey, p2pPortIntf)
-		}
-	} else {
-		// Use a random free port.
-		// Note: it is possible but unlikely for getFreePort to return the same port multiple times.
-		p2pPort, err = getFreePort()
-		if err != nil {
-			return nil, fmt.Errorf("couldn't get free P2P port: %w", err)
-		}
-	}
-
-	// Flags for AvalancheGo
-	flags := []string{
-		fmt.Sprintf("--%s=%d", config.NetworkNameKey, ln.networkID),
-		fmt.Sprintf("--%s=%s", config.DBPathKey, dbPath),
-		fmt.Sprintf("--%s=%s", config.LogsDirKey, logsDir),
-		fmt.Sprintf("--%s=%d", config.HTTPPortKey, apiPort),
-		fmt.Sprintf("--%s=%d", config.StakingPortKey, p2pPort),
-		fmt.Sprintf("--%s=%s", config.BootstrapIPsKey, ln.bootstrapIPs),
-		fmt.Sprintf("--%s=%s", config.BootstrapIDsKey, ln.bootstrapIDs),
-	}
-
-	for flagName, flagVal := range nodeConfig.Flags {
-		if _, ok := warnFlags[flagName]; ok {
-			ln.log.Warn("The flag %s has been provided. This can create conflicts with the runner. The suggestion is to remove this flag", flagName)
-		}
-		flags = append(flags, fmt.Sprintf("--%s=%v", flagName, flagVal))
->>>>>>> 107c6031
 	}
 
 	// Parse this node's ID
@@ -745,19 +657,30 @@
 }
 
 // getPort looks up the port config in the config file, if there is none, it tries to get a random free port from the OS
-func getPort(configFile map[string]interface{}, flag string) (port uint16, err error) {
-	var entry uint16
-	if val, ok := configFile[flag]; ok {
-		if entry, ok := val.(float64); ok {
-			return uint16(entry), nil
-		}
-		return 0, fmt.Errorf("expected flag %q to be string but got %T", flag, entry)
-	}
-	// Use a random free port.
-	// Note: it is possible but unlikely for getFreePort to return the same port multiple times.
-	port, err = getFreePort()
-	if err != nil {
-		return 0, fmt.Errorf("couldn't get free API port: %w", err)
+func getPort(
+	flags map[string]interface{},
+	configFile map[string]interface{},
+	portKey string,
+) (port uint16, err error) {
+	if portIntf, ok := flags[portKey]; ok {
+		if portFromFlags, ok := portIntf.(int); ok {
+			port = uint16(portFromFlags)
+		} else {
+			return 0, fmt.Errorf("expected flag %q to be int but got %T", config.HTTPPortKey, portIntf)
+		}
+	} else if portIntf, ok := configFile[portKey]; ok {
+		if portFromConfigFile, ok := portIntf.(float64); ok {
+			port = uint16(portFromConfigFile)
+		} else {
+			return 0, fmt.Errorf("expected flag %q to be float64 but got %T", config.HTTPPortKey, portIntf)
+		}
+	} else {
+		// Use a random free port.
+		// Note: it is possible but unlikely for getFreePort to return the same port multiple times.
+		port, err = getFreePort()
+		if err != nil {
+			return 0, fmt.Errorf("couldn't get free API port: %w", err)
+		}
 	}
 	return port, nil
 }
@@ -791,14 +714,14 @@
 	}
 
 	// Use random free API port unless given in config file
-	apiPort, err := getPort(configFile, config.HTTPPortKey)
+	apiPort, err := getPort(nodeConfig.Flags, configFile, config.HTTPPortKey)
 	if err != nil {
 		return nil, 0, 0, err
 	}
 
 	// Use a random free P2P (staking) port unless given in config file
 	// Use random free API port unless given in config file
-	p2pPort, err := getPort(configFile, config.StakingPortKey)
+	p2pPort, err := getPort(nodeConfig.Flags, configFile, config.StakingPortKey)
 	if err != nil {
 		return nil, 0, 0, err
 	}
