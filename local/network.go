--- conflicted
+++ resolved
@@ -70,14 +70,11 @@
 	nodes map[string]*localNode
 	// List of nodes that new nodes will bootstrap from.
 	bootstrapIPs, bootstrapIDs beaconList
-<<<<<<< HEAD
 	// rootDir is the root directory under which we write all node
 	// logs, databases, etc.
 	rootDir string
-=======
 	// Flags to apply to all nodes if not present
 	flags map[string]interface{}
->>>>>>> 3fa9f2de
 }
 
 var (
@@ -136,11 +133,7 @@
 	}
 }
 
-<<<<<<< HEAD
-// NodeProcessCreator is an interface for creating new node os processes
-=======
 // NodeProcessCreator is an interface for new node process creation
->>>>>>> 3fa9f2de
 type NodeProcessCreator interface {
 	NewNodeProcess(config node.Config, args ...string) (NodeProcess, error)
 }
@@ -262,34 +255,10 @@
 			nodeConfigs = append(nodeConfigs, nodeConfig)
 		}
 	}
-
-<<<<<<< HEAD
-	for flagName, flagVal := range networkConfig.Flags {
-		for i := range nodeConfigs {
-			n := &nodeConfigs[i]
-			if n.Flags == nil {
-				n.Flags = make(map[string]interface{})
-			}
-			// If the same flag is given in network config and node config,
-			// the flag in the node config takes precedence
-			if val, ok := n.Flags[flagName]; !ok {
-				n.Flags[flagName] = flagVal
-			} else {
-				log.Info(
-					"not overwriting node config flag %s (value %v) with network config flag (value %v)",
-					flagName, val, flagVal,
-				)
-			}
-		}
-	}
-
 	net.rootDir, err = os.MkdirTemp("", "avalanche-network-runner-*")
 	if err != nil {
 		return nil, err
 	}
-
-=======
->>>>>>> 3fa9f2de
 	for _, nodeConfig := range nodeConfigs {
 		if _, err := net.addNode(nodeConfig); err != nil {
 			if err := net.stop(context.Background()); err != nil {
@@ -342,11 +311,7 @@
 	return newNetwork(log, config, newAPIClientF, nodeProcessCreator)
 }
 
-<<<<<<< HEAD
-// NewDefaultConfig create a new network.Config
-=======
 // NewDefaultConfig creates a new default network config
->>>>>>> 3fa9f2de
 func NewDefaultConfig(binaryPath string) network.Config {
 	config := defaultNetworkConfig
 	// Don't overwrite [DefaultNetworkConfig.NodeConfigs]
@@ -768,10 +733,6 @@
 	defer func() {
 		_ = file.Close()
 	}()
-<<<<<<< HEAD
-=======
-
->>>>>>> 3fa9f2de
 	if _, err := file.Write(contents); err != nil {
 		return err
 	}
