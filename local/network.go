package local

import (
	"context"
	"errors"
	"fmt"
	"io"
	"net"
	"os"
	"os/exec"
	"path/filepath"
	"strings"
	"sync"
	"syscall"
	"time"

	"github.com/ava-labs/avalanche-network-runner-local/client"
	"github.com/ava-labs/avalanche-network-runner-local/helpers"
	"github.com/ava-labs/avalanche-network-runner-local/network"
	"github.com/ava-labs/avalanche-network-runner-local/network/node"
	"github.com/ava-labs/avalanchego/config"
	"github.com/ava-labs/avalanchego/staking"
	"github.com/ava-labs/avalanchego/utils/constants"
	"github.com/ava-labs/avalanchego/utils/logging"
	"golang.org/x/sync/errgroup"
)

const (
	defaultNodeNamePrefix = "node-"
	configFileName        = "config.json"
	stakingKeyFileName    = "staking.key"
	stakingCertFileName   = "staking.crt"
	genesisFileName       = "genesis.json"
	apiTimeout            = 5 * time.Second
	healthCheckFreq       = 5 * time.Second
	healthyTimeout        = 100 * time.Second
)

var errStopped = errors.New("network stopped")

// interface compliance
var _ network.Network = (*localNetwork)(nil)

// network keeps information uses for network management, and accessing all the nodes
type localNetwork struct {
	lock sync.RWMutex
	log  logging.Logger
	// Closed when network is done shutting down
	closedOnStopCh chan struct{}
	// Node type --> Path to binary
	nodeTypeToBinaryPath map[NodeType]string
	// For node name generation
	nextNodeSuffix uint64
	// Node Name --> Node
	nodes map[string]*localNode
	// List of nodes that new nodes will bootstrap from.
	bootstrapIPs, bootstrapIDs beaconList
}

type beaconList []string

func (l beaconList) String() string {
	if len(l) == 0 {
		return ""
	}
	s := strings.Builder{}
	for i := 0; i < len(l); i++ {
		if i != 0 {
			_, _ = s.WriteString(",")
		}
		_, _ = s.WriteString(l[i])
	}
	return s.String()
}

// NewNetwork creates a network from given configuration and map of node kinds to binaries
func NewNetwork(
	log logging.Logger,
	networkConfig network.Config,
	nodeTypeToBinaryPath map[NodeType]string,
) (network.Network, error) {
	if err := networkConfig.Validate(); err != nil {
		return nil, fmt.Errorf("config failed validation: %w", err)
	}
	log.Info("creating network with %d nodes", len(networkConfig.NodeConfigs))
	// Create the network
	net := &localNetwork{
		nodes:                map[string]*localNode{},
		closedOnStopCh:       make(chan struct{}),
		nodeTypeToBinaryPath: nodeTypeToBinaryPath,
		log:                  log,
	}

	var nodeConfigs []node.Config
	// first add beacon nodes to generate beacon lists
	for _, nodeConfig := range networkConfig.NodeConfigs {
		if nodeConfig.IsBeacon {
			nodeConfigs = append(nodeConfigs, nodeConfig)
		}
	}
	// then add non beacon nodes
	for _, nodeConfig := range networkConfig.NodeConfigs {
		if !nodeConfig.IsBeacon {
			nodeConfigs = append(nodeConfigs, nodeConfig)
		}
	}

	for _, nodeConfig := range nodeConfigs {
		if _, err := net.addNode(nodeConfig); err != nil {
			if err := net.stop(context.TODO()); err != nil {
				// Clean up nodes already created
				log.Warn("error while stopping network: %s", err)
			}
			return nil, fmt.Errorf("errored on adding node %s: %s", nodeConfig.Name, err)
		}
	}
	return net, nil
}

// See network.Network
func (ln *localNetwork) AddNode(nodeConfig node.Config) (node.Node, error) {
	ln.lock.Lock()
	defer ln.lock.Unlock()

	return ln.addNode(nodeConfig)
}

// Assumes [ln.lock] is held.
// TODO make this method shorter
func (ln *localNetwork) addNode(nodeConfig node.Config) (node.Node, error) {
	if ln.isStopped() {
		return nil, errStopped
	}

	// If no name was given, use default name pattern
	if len(nodeConfig.Name) == 0 {
		nodeConfig.Name = fmt.Sprintf("%s%d", defaultNodeNamePrefix, ln.nextNodeSuffix)
		ln.nextNodeSuffix++
	}

	// Enforce name uniqueness
	if _, ok := ln.nodes[nodeConfig.Name]; ok {
		return nil, fmt.Errorf("repeated node name %s", nodeConfig.Name)
	}

	// If no staking key/cert is given, create them.
	// Note that len(nodeConfig.StakingKey) == 0 implies len(nodeConfig.StakingKey) == 0.
	if len(nodeConfig.StakingKey) == 0 {
		var err error
		nodeConfig.StakingCert, nodeConfig.StakingKey, err = staking.NewCertAndKeyBytes()
		if err != nil {
			return nil, fmt.Errorf("error creating staking key/cert: %w", err)
		}
	}

	// Get a free port to use as the P2P port
	l, err := net.Listen("tcp", ":0")
	if err != nil {
		return nil, fmt.Errorf("could not get free port: %w", err)
	}
	p2pPort := l.Addr().(*net.TCPAddr).Port
	_ = l.Close()

	// Get a free port for the API port
	l, err = net.Listen("tcp", ":0")
	if err != nil {
		return nil, fmt.Errorf("could not get free port: %w", err)
	}
	apiPort := l.Addr().(*net.TCPAddr).Port
	_ = l.Close()

	// Parse the node ID
	nodeID, err := helpers.GetNodeIDFromCertKey(nodeConfig.StakingCert, nodeConfig.StakingKey)
	if err != nil {
		return nil, err
	}

	// If this node is a beacon, add its IP/ID to the beacon lists
	if nodeConfig.IsBeacon {
		ln.bootstrapIDs = append(ln.bootstrapIDs, nodeID.PrefixedString(constants.NodeIDPrefix))
		ln.bootstrapIPs = append(ln.bootstrapIPs, fmt.Sprintf("127.0.0.1:%d", p2pPort))
	}

	// [tmpDir] is where this node's config file, C-Chain config file,
	// staking key, staking certificate and genesis file will be written.
	// (Other file locations are given in the node's config file.)
	// TODO should we do this for other directories? Profiles?
	tmpDir, err := os.MkdirTemp("", "avalanchego-network-runner-*")
	if err != nil {
		return nil, fmt.Errorf("error creating temp dir: %w", err)
	}

	// Flags for AvalancheGo that point to the files
	// we're about to create.
	flags := []string{
		// Tell the node to put the database in [tmpDir]
		fmt.Sprintf("--%s=%s", config.DBPathKey, tmpDir),
		// Tell the node to put the log directory in [tmpDir]
		fmt.Sprintf("--%s=%s", config.LogsDirKey, filepath.Join(tmpDir, "logs")),
		// Tell the node to use this API port
		fmt.Sprintf("--%s=%d", config.HTTPPortKey, apiPort),
		// Tell the node to use this P2P (staking) port
		fmt.Sprintf("--%s=%d", config.StakingPortKey, p2pPort),
		// Tell the node which nodes to bootstrap from
		fmt.Sprintf("--%s=%s", config.BootstrapIPsKey, ln.bootstrapIPs),
		fmt.Sprintf("--%s=%s", config.BootstrapIDsKey, ln.bootstrapIDs),
	}

	ln.log.Info("adding node %q with files at %s. P2P port %d. API port %d", nodeConfig.Name, tmpDir, p2pPort, apiPort)

	// Write this node's staking key/cert.
	stakingKeyFilePath := filepath.Join(tmpDir, stakingKeyFileName)
	if err := createFileAndWrite(stakingKeyFilePath, nodeConfig.StakingKey); err != nil {
		return nil, fmt.Errorf("error creating/writing staking key: %w", err)
	}
	flags = append(flags, fmt.Sprintf("--%s=%s", config.StakingKeyPathKey, stakingKeyFilePath))
	stakingCertFilePath := filepath.Join(tmpDir, stakingCertFileName)
	if err := createFileAndWrite(stakingCertFilePath, nodeConfig.StakingCert); err != nil {
		return nil, fmt.Errorf("error creating/writing staking cert: %w", err)
	}
	flags = append(flags, fmt.Sprintf("--%s=%s", config.StakingCertPathKey, stakingCertFilePath))

	// Write this node's config file if one is given
	configFilePath := filepath.Join(tmpDir, configFileName)
	if len(nodeConfig.ConfigFile) != 0 {
		if err := createFileAndWrite(configFilePath, nodeConfig.ConfigFile); err != nil {
			return nil, fmt.Errorf("error creating/writing config file: %w", err)
		}
		flags = append(flags, fmt.Sprintf("--%s=%s", config.ConfigFileKey, configFilePath))
	}

	// Write this node's genesis file if one is given
	if len(nodeConfig.GenesisFile) != 0 {
		genesisFilePath := filepath.Join(tmpDir, genesisFileName)
		if err := createFileAndWrite(genesisFilePath, nodeConfig.GenesisFile); err != nil {
			return nil, fmt.Errorf("error creating/writing genesis file: %w", err)
		}
		flags = append(flags, fmt.Sprintf("--%s=%s", config.GenesisConfigFileKey, genesisFilePath))
	}

	// Write this node's C-Chain file if one is given
	if len(nodeConfig.CChainConfigFile) != 0 {
		cChainConfigFilePath := filepath.Join(tmpDir, "C", configFileName)
		if err := createFileAndWrite(cChainConfigFilePath, nodeConfig.CChainConfigFile); err != nil {
			return nil, fmt.Errorf("error creating/writing C-Chain config file: %w", err)
		}
		flags = append(flags, fmt.Sprintf("--%s=%s", config.ChainConfigDirKey, tmpDir))
	}

	// Get the local node specific config
	localNodeConfig, ok := nodeConfig.ImplSpecificConfig.(NodeConfig)
	if !ok {
		return nil, fmt.Errorf("expected NodeConfig but got %T", nodeConfig.ImplSpecificConfig)
	}

	// Path to AvalancheGo binary
	avalancheGoBinaryPath, ok := ln.nodeTypeToBinaryPath[localNodeConfig.Type]
	if !ok {
		return nil, fmt.Errorf("got unexpected node type %v", localNodeConfig.Type)
	}

	// Start the AvalancheGo node and pass it the flags defined above
	cmd := exec.Command(avalancheGoBinaryPath, flags...)
	// Optionally re-direct stdout and stderr
<<<<<<< HEAD
	if nodeConfig.Stdout != nil {
		nodeStdout, ok := nodeConfig.Stdout.(io.Writer)
		if !ok {
			return nil, fmt.Errorf("expected io.Writer but got %T", nodeConfig.Stdout)
		}
		cmd.Stdout = nodeStdout
	}
	if nodeConfig.Stderr != nil {
		nodeStderr, ok := nodeConfig.Stderr.(io.Writer)
		if !ok {
			return nil, fmt.Errorf("expected io.Writer but got %T", nodeConfig.Stderr)
		}
		cmd.Stderr = nodeStderr
=======
	if localNodeConfig.Stdout != nil {
		cmd.Stdout = localNodeConfig.Stdout
	}
	if localNodeConfig.Stderr != nil {
		cmd.Stderr = localNodeConfig.Stderr
>>>>>>> 36915ae7
	}
	ln.log.Info("starting node %q with \"%s %s\"", nodeConfig.Name, avalancheGoBinaryPath, flags) // TODO lower log level
	if err := cmd.Start(); err != nil {
		return nil, fmt.Errorf("could not execute cmd \"%s %s\": %w", avalancheGoBinaryPath, flags, err)
	}

	// Create a wrapper for this node so we can reference it later
	node := &localNode{
		name:   nodeConfig.Name,
		client: client.NewAPIClient("localhost", uint(apiPort), apiTimeout),
		cmd:    cmd,
		nodeID: nodeID,
	}
	ln.nodes[node.name] = node
	return node, nil
}

// See network.Network
func (net *localNetwork) Healthy() chan error {
	net.lock.RLock()
	defer net.lock.RUnlock()

	healthyChan := make(chan error, 1)

	// Return unhealthy if the network is stopped
	if net.isStopped() {
		healthyChan <- errStopped
		return healthyChan
	}

	nodes := make([]*localNode, 0, len(net.nodes))
	for _, node := range net.nodes {
		nodes = append(nodes, node)
	}
	go func() {
		errGr, ctx := errgroup.WithContext(context.Background())
		for _, node := range nodes {
			node := node
			errGr.Go(func() error {
				// Every 5 seconds, query node for health status.
				// Do this up to 20 times.
				for i := 0; i < int(healthyTimeout/healthCheckFreq); i++ {
					select {
					case <-net.closedOnStopCh:
						return errStopped
					case <-ctx.Done():
						return nil
					case <-time.After(healthCheckFreq):
					}
					health, err := node.client.HealthAPI().Health()
					if err == nil && health.Healthy {
						net.log.Info("node %q became healthy", node.name)
						return nil
					}
				}
				return fmt.Errorf("node %q timed out on becoming healthy", node.name)
			})
		}
		// Wait until all nodes are ready or timeout
		if err := errGr.Wait(); err != nil {
			healthyChan <- err
		}
		close(healthyChan)
	}()
	return healthyChan
}

// See network.Network
func (net *localNetwork) GetNode(nodeName string) (node.Node, error) {
	net.lock.RLock()
	defer net.lock.RUnlock()

	if net.isStopped() {
		return nil, errStopped
	}

	node, ok := net.nodes[nodeName]
	if !ok {
		return nil, fmt.Errorf("node %q not found in network", nodeName)
	}
	return node, nil
}

// See network.Network
func (net *localNetwork) GetNodesNames() ([]string, error) {
	net.lock.RLock()
	defer net.lock.RUnlock()

	if net.isStopped() {
		return nil, errStopped
	}

	names := make([]string, len(net.nodes))
	i := 0
	for name := range net.nodes {
		names[i] = name
		i++
	}
	return names, nil
}

func (net *localNetwork) Stop(ctx context.Context) error {
	net.lock.Lock()
	defer net.lock.Unlock()

	return net.stop(ctx)
}

// Assumes [net.lock] is held
func (net *localNetwork) stop(ctx context.Context) error {
	if net.isStopped() {
		net.log.Debug("stop() called multiple times")
		return errStopped
	}
	net.log.Info("stopping network")
	var retErr error
	for nodeName := range net.nodes {
		if err := net.removeNode(nodeName); err != nil {
			net.log.Warn("error removing node %q: %s", nodeName, err)
			retErr = err
		}
	}
	close(net.closedOnStopCh)
	net.log.Info("done stopping network") // todo remove / lower level
	return retErr
}

// Sends a SIGTERM to the given node and removes it from this network
func (net *localNetwork) RemoveNode(nodeName string) error {
	net.lock.Lock()
	defer net.lock.Unlock()

	return net.removeNode(nodeName)
}

// Assumes [net.lock] is held
func (net *localNetwork) removeNode(nodeName string) error {
	if net.isStopped() {
		return errStopped
	}
	net.log.Debug("removing node %q", nodeName)
	node, ok := net.nodes[nodeName]
	if !ok {
		return fmt.Errorf("node %q not found", nodeName)
	}
	delete(net.nodes, nodeName)
	// cchain eth api uses a websocket connection and must be closed before stopping the node,
	// to avoid errors logs at client
	node.client.CChainEthAPI().Close()
	if err := node.cmd.Process.Signal(syscall.SIGTERM); err != nil {
		return fmt.Errorf("error sending SIGTERM to node %s: %w", nodeName, err)
	}
	if err := node.cmd.Wait(); err != nil {
		return fmt.Errorf("error waiting node %s to finish: %w", nodeName, err)
	}
	return nil
}

// Assumes [net.lock] is held
func (net *localNetwork) isStopped() bool {
	select {
	case <-net.closedOnStopCh:
		return true
	default:
		return false
	}
}

// createFile creates a file with the given path and
// writes the given contents
func createFileAndWrite(path string, contents []byte) error {
	if err := os.MkdirAll(filepath.Dir(path), 0o750); err != nil {
		return err
	}
	file, err := os.Create(path)
	if err != nil {
		return err
	}
	defer file.Close()
	if _, err := file.Write(contents); err != nil {
		return err
	}
	return nil
}<|MERGE_RESOLUTION|>--- conflicted
+++ resolved
@@ -262,27 +262,11 @@
 	// Start the AvalancheGo node and pass it the flags defined above
 	cmd := exec.Command(avalancheGoBinaryPath, flags...)
 	// Optionally re-direct stdout and stderr
-<<<<<<< HEAD
-	if nodeConfig.Stdout != nil {
-		nodeStdout, ok := nodeConfig.Stdout.(io.Writer)
-		if !ok {
-			return nil, fmt.Errorf("expected io.Writer but got %T", nodeConfig.Stdout)
-		}
-		cmd.Stdout = nodeStdout
-	}
-	if nodeConfig.Stderr != nil {
-		nodeStderr, ok := nodeConfig.Stderr.(io.Writer)
-		if !ok {
-			return nil, fmt.Errorf("expected io.Writer but got %T", nodeConfig.Stderr)
-		}
-		cmd.Stderr = nodeStderr
-=======
 	if localNodeConfig.Stdout != nil {
 		cmd.Stdout = localNodeConfig.Stdout
 	}
 	if localNodeConfig.Stderr != nil {
 		cmd.Stderr = localNodeConfig.Stderr
->>>>>>> 36915ae7
 	}
 	ln.log.Info("starting node %q with \"%s %s\"", nodeConfig.Name, avalancheGoBinaryPath, flags) // TODO lower log level
 	if err := cmd.Start(); err != nil {
