--- conflicted
+++ resolved
@@ -2,11 +2,8 @@
 
 import (
 	"context"
-<<<<<<< HEAD
+	"embed"
 	"encoding/json"
-=======
-	"embed"
->>>>>>> 72ed7ed3
 	"fmt"
 	"io/fs"
 	"net"
