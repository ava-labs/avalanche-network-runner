--- conflicted
+++ resolved
@@ -363,23 +363,6 @@
 	log logging.Logger,
 	binaryPath string,
 ) (network.Network, error) {
-<<<<<<< HEAD
-	return newDefaultNetwork(log, binaryPath, api.NewAPIClient, &nodeProcessCreator{
-		log:         log,
-		colorPicker: utils.NewColorPicker(),
-		stdout:      os.Stdout,
-		stderr:      os.Stderr,
-	})
-}
-
-func newDefaultNetwork(
-	log logging.Logger,
-	binaryPath string,
-	newAPIClientF api.NewAPIClientF,
-	nodeProcessCreator NodeProcessCreator,
-) (network.Network, error) {
-=======
->>>>>>> 5ac8afec
 	config := NewDefaultConfig(binaryPath)
 	return NewNetwork(log, config, "", "")
 }
@@ -516,24 +499,14 @@
 	}
 
 	// Start the AvalancheGo node and pass it the flags defined above
-<<<<<<< HEAD
-	ln.log.Debug("starting node %q with \"%s %s\"", nodeConfig.Name, nodeConfig.BinaryPath, flags)
-	nodeProcess, err := ln.nodeProcessCreator.NewNodeProcess(nodeConfig, ln.log, flags...)
+	nodeProcess, err := ln.nodeProcessCreator.NewNodeProcess(nodeConfig, ln.log, nodeData.flags...)
 	if err != nil {
 		return nil, fmt.Errorf(
 			"couldn't create new node process with binary %q and flags %v: %w",
-			nodeConfig.BinaryPath, flags, err,
+			nodeConfig.BinaryPath, nodeData.flags, err,
 		)
-=======
-	nodeProcess, err := ln.nodeProcessCreator.NewNodeProcess(nodeConfig, nodeData.flags...)
-	if err != nil {
-		return nil, fmt.Errorf("couldn't create new node process: %s", err)
 	}
 	ln.log.Debug("starting node %q with \"%s %s\"", nodeConfig.Name, nodeConfig.BinaryPath, nodeData.flags)
-	if err := nodeProcess.Start(); err != nil {
-		return nil, fmt.Errorf("could not execute cmd \"%s %s\": %w", nodeConfig.BinaryPath, nodeData.flags, err)
->>>>>>> 5ac8afec
-	}
 
 	// Create a wrapper for this node so we can reference it later
 	node := &localNode{
