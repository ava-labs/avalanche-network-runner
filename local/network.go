package local

import (
	"context"
	"embed"
	"encoding/json"
	"errors"
	"fmt"
	"io/fs"
	"net"
	"os"
	"os/user"
	"path/filepath"
	"sync"
	"time"

	"github.com/ava-labs/avalanche-network-runner/api"
	"github.com/ava-labs/avalanche-network-runner/network"
	"github.com/ava-labs/avalanche-network-runner/network/node"
	"github.com/ava-labs/avalanche-network-runner/network/node/status"
	"github.com/ava-labs/avalanche-network-runner/utils"
	"github.com/ava-labs/avalanchego/config"
	"github.com/ava-labs/avalanchego/network/peer"
	"github.com/ava-labs/avalanchego/staking"
	"github.com/ava-labs/avalanchego/utils/beacon"
	"github.com/ava-labs/avalanchego/utils/ips"
	"github.com/ava-labs/avalanchego/utils/logging"
	"github.com/ava-labs/avalanchego/utils/wrappers"
	"go.uber.org/zap"
	"golang.org/x/sync/errgroup"
)

const (
	defaultNodeNamePrefix = "node"
	configFileName        = "config.json"
	upgradeConfigFileName = "upgrade.json"
	stakingKeyFileName    = "staking.key"
	stakingCertFileName   = "staking.crt"
	genesisFileName       = "genesis.json"
	stopTimeout           = 30 * time.Second
	healthCheckFreq       = 3 * time.Second
	DefaultNumNodes       = 5
	snapshotPrefix        = "anr-snapshot-"
	rootDirPrefix         = "network-runner-root-data"
	defaultDbSubdir       = "db"
	defaultLogsSubdir     = "logs"
	// difference between unlock schedule locktime and startime in original genesis
	genesisLocktimeStartimeDelta = 2836800
)

// interface compliance
var (
	_ network.Network    = (*localNetwork)(nil)
	_ NodeProcessCreator = (*nodeProcessCreator)(nil)

	warnFlags = map[string]struct{}{
		config.NetworkNameKey:  {},
		config.BootstrapIPsKey: {},
		config.BootstrapIDsKey: {},
	}
	chainConfigSubDir = "chainConfigs"

	snapshotsRelPath = filepath.Join(".avalanche-network-runner", "snapshots")

	ErrSnapshotNotFound = errors.New("snapshot not found")
)

// network keeps information uses for network management, and accessing all the nodes
type localNetwork struct {
	lock sync.RWMutex
	log  logging.Logger
	// This network's ID.
	networkID uint32
	// This network's genesis file.
	// Must not be nil.
	genesis []byte
	// Used to create a new API client
	newAPIClientF api.NewAPIClientF
	// Used to create new node processes
	nodeProcessCreator NodeProcessCreator
	stopOnce           sync.Once
	// Closed when Stop begins.
	onStopCh chan struct{}
	// For node name generation
	nextNodeSuffix uint64
	// Node Name --> Node
	nodes map[string]*localNode
	// Set of nodes that new nodes will bootstrap from.
	bootstraps beacon.Set
	// rootDir is the root directory under which we write all node
	// logs, databases, etc.
	rootDir string
	// directory where networks can be persistently saved
	snapshotsDir string
	// flags to apply to all nodes per default
	flags map[string]interface{}
	// binary path to use per default
	binaryPath string
	// chain config files to use per default
	chainConfigFiles map[string]string
}

var (
	//go:embed default
	embeddedDefaultNetworkConfigDir embed.FS
	// Pre-defined network configuration.
	// [defaultNetworkConfig] should not be modified.
	// TODO add method Copy() to network.Config to prevent
	// accidental overwriting
	defaultNetworkConfig network.Config
	// snapshots directory
	defaultSnapshotsDir string
)

// populate default network config from embedded default directory
func init() {
	configsDir, err := fs.Sub(embeddedDefaultNetworkConfigDir, "default")
	if err != nil {
		panic(err)
	}

	// load genesis, updating validation start time
	genesis, err := fs.ReadFile(configsDir, "genesis.json")
	if err != nil {
		panic(err)
	}
	var genesisMap map[string]interface{}
	if err = json.Unmarshal(genesis, &genesisMap); err != nil {
		panic(err)
	}
	startTime := time.Now().Unix()
	lockTime := startTime + genesisLocktimeStartimeDelta
	genesisMap["startTime"] = float64(startTime)
	allocations, ok := genesisMap["allocations"].([]interface{})
	if !ok {
		panic(errors.New("could not get allocations in genesis"))
	}
	for _, allocIntf := range allocations {
		alloc, ok := allocIntf.(map[string]interface{})
		if !ok {
			panic(fmt.Errorf("unexpected type for allocation in genesis. got %T", allocIntf))
		}
		unlockSchedule, ok := alloc["unlockSchedule"].([]interface{})
		if !ok {
			panic(errors.New("could not get unlockSchedule in allocation"))
		}
		for _, schedIntf := range unlockSchedule {
			sched, ok := schedIntf.(map[string]interface{})
			if !ok {
				panic(fmt.Errorf("unexpected type for unlockSchedule elem in genesis. got %T", schedIntf))
			}
			if _, ok := sched["locktime"]; ok {
				sched["locktime"] = float64(lockTime)
			}
		}
	}
	updatedGenesis, err := json.Marshal(genesisMap)
	if err != nil {
		panic(err)
	}

	// load network flags
	flagsBytes, err := fs.ReadFile(configsDir, "flags.json")
	if err != nil {
		panic(err)
	}
	flags := map[string]interface{}{}
	if err = json.Unmarshal(flagsBytes, &flags); err != nil {
		panic(err)
	}

	// load chain config
	cChainConfig, err := fs.ReadFile(configsDir, "cchain_config.json")
	if err != nil {
		panic(err)
	}

	defaultNetworkConfig = network.Config{
		NodeConfigs: make([]node.Config, DefaultNumNodes),
		Flags:       flags,
		Genesis:     string(updatedGenesis),
		ChainConfigFiles: map[string]string{
			"C": string(cChainConfig),
		},
	}

	for i := 0; i < len(defaultNetworkConfig.NodeConfigs); i++ {
		flagsBytes, err := fs.ReadFile(configsDir, fmt.Sprintf("node%d/flags.json", i+1))
		if err != nil {
			panic(err)
		}
		flags := map[string]interface{}{}
		if err = json.Unmarshal(flagsBytes, &flags); err != nil {
			panic(err)
		}
		defaultNetworkConfig.NodeConfigs[i].Flags = flags
		stakingKey, err := fs.ReadFile(configsDir, fmt.Sprintf("node%d/staking.key", i+1))
		if err != nil {
			panic(err)
		}
		defaultNetworkConfig.NodeConfigs[i].StakingKey = string(stakingKey)
		stakingCert, err := fs.ReadFile(configsDir, fmt.Sprintf("node%d/staking.crt", i+1))
		if err != nil {
			panic(err)
		}
<<<<<<< HEAD
		defaultNetworkConfig.NodeConfigs[i].ChainConfigFiles = map[string]string{
			"C": string(cChainConfig),
		}
		defaultNetworkConfig.NodeConfigs[i].UpgradeConfigFiles = map[string]string{}
=======
		defaultNetworkConfig.NodeConfigs[i].StakingCert = string(stakingCert)
>>>>>>> f5f04191
		defaultNetworkConfig.NodeConfigs[i].IsBeacon = true
	}

	// create default snapshots dir
	usr, err := user.Current()
	if err != nil {
		panic(err)
	}
	defaultSnapshotsDir = filepath.Join(usr.HomeDir, snapshotsRelPath)
}

// NewNetwork returns a new network that uses the given log.
// Files (e.g. logs, databases) default to being written at directory [rootDir].
// If there isn't a directory at [dir] one will be created.
// If len([dir]) == 0, files will be written underneath a new temporary directory.
// Snapshots are saved to snapshotsDir, defaults to defaultSnapshotsDir if not given
func NewNetwork(
	log logging.Logger,
	networkConfig network.Config,
	rootDir string,
	snapshotsDir string,
) (network.Network, error) {
	net, err := newNetwork(
		log,
		api.NewAPIClient,
		&nodeProcessCreator{
			colorPicker: utils.NewColorPicker(),
			log:         log,
			stdout:      os.Stdout,
			stderr:      os.Stderr,
		},
		rootDir,
		snapshotsDir,
	)
	if err != nil {
		return net, err
	}
	return net, net.loadConfig(context.Background(), networkConfig)
}

// See NewNetwork.
// [newAPIClientF] is used to create new API clients.
// [nodeProcessCreator] is used to launch new avalanchego processes.
func newNetwork(
	log logging.Logger,
	newAPIClientF api.NewAPIClientF,
	nodeProcessCreator NodeProcessCreator,
	rootDir string,
	snapshotsDir string,
) (*localNetwork, error) {
	var err error
	if rootDir == "" {
		rootDir = filepath.Join(os.TempDir(), rootDirPrefix)
		rootDir, err = utils.MkDirWithTimestamp(rootDir)
		if err != nil {
			return nil, err
		}
	}
	if snapshotsDir == "" {
		snapshotsDir = defaultSnapshotsDir
	}
	// create the snapshots dir if not present
	err = os.MkdirAll(snapshotsDir, os.ModePerm)
	if err != nil {
		return nil, err
	}
	// Create the network
	net := &localNetwork{
		nextNodeSuffix:     1,
		nodes:              map[string]*localNode{},
		onStopCh:           make(chan struct{}),
		log:                log,
		bootstraps:         beacon.NewSet(),
		newAPIClientF:      newAPIClientF,
		nodeProcessCreator: nodeProcessCreator,
		rootDir:            rootDir,
		snapshotsDir:       snapshotsDir,
	}
	return net, nil
}

<<<<<<< HEAD
// NewNetworkFromSnapshot returns a new network from the given snapshot
func NewNetworkFromSnapshot(
	log logging.Logger,
	snapshotName string,
	rootDir string,
	snapshotsDir string,
	binaryPath string,
	buildDir string,
	chainConfigs map[string]string,
	upgradeConfigs map[string]string,
	flags map[string]interface{},
) (network.Network, error) {
	net, err := newNetwork(
		log,
		api.NewAPIClient,
		&nodeProcessCreator{
			colorPicker: utils.NewColorPicker(),
			stdout:      os.Stdout,
			stderr:      os.Stderr,
		},
		rootDir,
		snapshotsDir,
	)
	if err != nil {
		return net, err
	}
	err = net.loadSnapshot(context.Background(), snapshotName, binaryPath, buildDir, chainConfigs, upgradeConfigs, flags)
	return net, err
}

=======
>>>>>>> f5f04191
// NewDefaultNetwork returns a new network using a pre-defined
// network configuration.
// The following addresses are pre-funded:
// X-Chain Address 1:     X-custom18jma8ppw3nhx5r4ap8clazz0dps7rv5u9xde7p
// X-Chain Address 1 Key: PrivateKey-ewoqjP7PxY4yr3iLTpLisriqt94hdyDFNgchSxGGztUrTXtNN
// X-Chain Address 2:     X-custom16045mxr3s2cjycqe2xfluk304xv3ezhkhsvkpr
// X-Chain Address 2 Key: PrivateKey-2fzYBh3bbWemKxQmMfX6DSuL2BFmDSLQWTvma57xwjQjtf8gFq
// P-Chain Address 1:     P-custom18jma8ppw3nhx5r4ap8clazz0dps7rv5u9xde7p
// P-Chain Address 1 Key: PrivateKey-ewoqjP7PxY4yr3iLTpLisriqt94hdyDFNgchSxGGztUrTXtNN
// P-Chain Address 2:     P-custom16045mxr3s2cjycqe2xfluk304xv3ezhkhsvkpr
// P-Chain Address 2 Key: PrivateKey-2fzYBh3bbWemKxQmMfX6DSuL2BFmDSLQWTvma57xwjQjtf8gFq
// C-Chain Address:       0x8db97C7cEcE249c2b98bDC0226Cc4C2A57BF52FC
// C-Chain Address Key:   56289e99c94b6912bfc12adc093c9b51124f0dc54ac7a766b2bc5ccf558d8027
// The following nodes are validators:
// * NodeID-7Xhw2mDxuDS44j42TCB6U5579esbSt3Lg
// * NodeID-MFrZFVCXPv5iCn6M9K6XduxGTYp891xXZ
// * NodeID-NFBbbJ4qCmNaCzeW7sxErhvWqvEQMnYcN
// * NodeID-GWPcbFJZFfZreETSoWjPimr846mXEKCtu
// * NodeID-P7oB2McjBGgW2NXXWVYjV8JEDFoW9xDE5
func NewDefaultNetwork(
	log logging.Logger,
	binaryPath string,
) (network.Network, error) {
	config := NewDefaultConfig(binaryPath)
	return NewNetwork(log, config, "", "")
}

func copyMapStringInterface(flags map[string]interface{}) map[string]interface{} {
	outFlags := map[string]interface{}{}
	for k, v := range flags {
		outFlags[k] = v
	}
	return outFlags
}

func copyMapStringString(flags map[string]string) map[string]string {
	outFlags := map[string]string{}
	for k, v := range flags {
		outFlags[k] = v
	}
	return outFlags
}

// NewDefaultConfig creates a new default network config
func NewDefaultConfig(binaryPath string) network.Config {
	config := defaultNetworkConfig
	config.BinaryPath = binaryPath
	// Don't overwrite [DefaultNetworkConfig.NodeConfigs]
	config.NodeConfigs = make([]node.Config, len(defaultNetworkConfig.NodeConfigs))
	copy(config.NodeConfigs, defaultNetworkConfig.NodeConfigs)
	// copy maps
	config.ChainConfigFiles = copyMapStringString(config.ChainConfigFiles)
	config.Flags = copyMapStringInterface(config.Flags)
	for i := range config.NodeConfigs {
		config.NodeConfigs[i].Flags = copyMapStringInterface(config.NodeConfigs[i].Flags)
	}
	return config
}

// NewDefaultConfigNNodes creates a new default network config, with an arbitrary number of nodes
func NewDefaultConfigNNodes(binaryPath string, numNodes uint32) (network.Config, error) {
	netConfig := NewDefaultConfig(binaryPath)
	if int(numNodes) > len(netConfig.NodeConfigs) {
		toAdd := int(numNodes) - len(netConfig.NodeConfigs)
		refNodeConfig := netConfig.NodeConfigs[0]
		for i := 0; i < toAdd; i++ {
			nodeConfig := refNodeConfig
			stakingCert, stakingKey, err := staking.NewCertAndKeyBytes()
			if err != nil {
				return netConfig, fmt.Errorf("couldn't generate staking Cert/Key: %w", err)
			}
			nodeConfig.StakingKey = string(stakingKey)
			nodeConfig.StakingCert = string(stakingCert)
			// replace api port in refNodeConfig.ConfigFile
			apiPort, err := getFreePort()
			if err != nil {
				return netConfig, fmt.Errorf("couldn't get free API port: %w", err)
			}
			nodeConfig.Flags = map[string]interface{}{
				config.HTTPPortKey: int(apiPort),
			}
			netConfig.NodeConfigs = append(netConfig.NodeConfigs, nodeConfig)
		}
	}
	if int(numNodes) < len(netConfig.NodeConfigs) {
		netConfig.NodeConfigs = netConfig.NodeConfigs[:numNodes]
	}
	return netConfig, nil
}

func (ln *localNetwork) loadConfig(ctx context.Context, networkConfig network.Config) error {
	if err := networkConfig.Validate(); err != nil {
		return fmt.Errorf("config failed validation: %w", err)
	}
	ln.log.Info("creating network", zap.Int("node-num", len(networkConfig.NodeConfigs)))

	ln.genesis = []byte(networkConfig.Genesis)

	var err error
	ln.networkID, err = utils.NetworkIDFromGenesis([]byte(networkConfig.Genesis))
	if err != nil {
		return fmt.Errorf("couldn't get network ID from genesis: %w", err)
	}

	// save node defaults
	ln.flags = networkConfig.Flags
	ln.binaryPath = networkConfig.BinaryPath
	ln.chainConfigFiles = networkConfig.ChainConfigFiles

	// Sort node configs so beacons start first
	var nodeConfigs []node.Config
	for _, nodeConfig := range networkConfig.NodeConfigs {
		if nodeConfig.IsBeacon {
			nodeConfigs = append(nodeConfigs, nodeConfig)
		}
	}
	for _, nodeConfig := range networkConfig.NodeConfigs {
		if !nodeConfig.IsBeacon {
			nodeConfigs = append(nodeConfigs, nodeConfig)
		}
	}

	for _, nodeConfig := range nodeConfigs {
		if _, err := ln.addNode(nodeConfig); err != nil {
			if err := ln.stop(ctx); err != nil {
				// Clean up nodes already created
				ln.log.Debug("error stopping network", zap.Error(err))
			}
			return fmt.Errorf("error adding node %s: %s", nodeConfig.Name, err)
		}
	}

	return nil
}

// See network.Network
func (ln *localNetwork) AddNode(nodeConfig node.Config) (node.Node, error) {
	ln.lock.Lock()
	defer ln.lock.Unlock()

	if ln.stopCalled() {
		return nil, network.ErrStopped
	}

	return ln.addNode(nodeConfig)
}

// Assumes [ln.lock] is held and [ln.Stop] hasn't been called.
func (ln *localNetwork) addNode(nodeConfig node.Config) (node.Node, error) {
	if nodeConfig.Flags == nil {
		nodeConfig.Flags = map[string]interface{}{}
	}
	if nodeConfig.ChainConfigFiles == nil {
		nodeConfig.ChainConfigFiles = map[string]string{}
	}

	// load node defaults
	if nodeConfig.BinaryPath == "" {
		nodeConfig.BinaryPath = ln.binaryPath
	}
	for k, v := range ln.chainConfigFiles {
		_, ok := nodeConfig.ChainConfigFiles[k]
		if !ok {
			nodeConfig.ChainConfigFiles[k] = v
		}
	}
	addNetworkFlags(ln.log, ln.flags, nodeConfig.Flags)

	// it shouldn't happen that just one is empty, most probably both,
	// but in any case if just one is empty it's unusable so we just assign a new one.
	if nodeConfig.StakingCert == "" || nodeConfig.StakingKey == "" {
		stakingCert, stakingKey, err := staking.NewCertAndKeyBytes()
		if err != nil {
			return nil, fmt.Errorf("couldn't generate staking Cert/Key: %w", err)
		}
		nodeConfig.StakingCert = string(stakingCert)
		nodeConfig.StakingKey = string(stakingKey)
	}

	if err := ln.setNodeName(&nodeConfig); err != nil {
		return nil, err
	}

	nodeDir, err := makeNodeDir(ln.log, ln.rootDir, nodeConfig.Name)
	if err != nil {
		return nil, err
	}

	// If config file is given, don't overwrite API port, P2P port, DB path, logs path
	var configFile map[string]interface{}
	if len(nodeConfig.ConfigFile) != 0 {
		if err := json.Unmarshal([]byte(nodeConfig.ConfigFile), &configFile); err != nil {
			return nil, fmt.Errorf("couldn't unmarshal config file: %w", err)
		}
	}

	nodeData, err := ln.buildFlags(configFile, nodeDir, &nodeConfig)
	if err != nil {
		return nil, err
	}

	// Parse this node's ID
	nodeID, err := utils.ToNodeID([]byte(nodeConfig.StakingKey), []byte(nodeConfig.StakingCert))
	if err != nil {
		return nil, fmt.Errorf("couldn't get node ID: %w", err)
	}

	// Start the AvalancheGo node and pass it the flags defined above
	nodeProcess, err := ln.nodeProcessCreator.NewNodeProcess(nodeConfig, nodeData.flags...)
	if err != nil {
		return nil, fmt.Errorf(
			"couldn't create new node process with binary %q and flags %v: %w",
			nodeConfig.BinaryPath, nodeData.flags, err,
		)
	}

	ln.log.Info(
		"adding node",
		zap.String("node-name", nodeConfig.Name),
		zap.String("node-dir", nodeDir),
		zap.String("log-dir", nodeData.logsDir),
		zap.String("db-dir", nodeData.dbDir),
		zap.Uint16("p2p-port", nodeData.p2pPort),
		zap.Uint16("api-port", nodeData.apiPort),
	)

	ln.log.Debug(
		"starting node",
		zap.String("name", nodeConfig.Name),
		zap.String("binaryPath", nodeConfig.BinaryPath),
		zap.Strings("flags", nodeData.flags),
	)

	// Create a wrapper for this node so we can reference it later
	node := &localNode{
		name:          nodeConfig.Name,
		nodeID:        nodeID,
		networkID:     ln.networkID,
		client:        ln.newAPIClientF("localhost", nodeData.apiPort),
		process:       nodeProcess,
		apiPort:       nodeData.apiPort,
		p2pPort:       nodeData.p2pPort,
		getConnFunc:   defaultGetConnFunc,
		dbDir:         nodeData.dbDir,
		logsDir:       nodeData.logsDir,
		config:        nodeConfig,
		buildDir:      nodeData.buildDir,
		httpHost:      nodeData.httpHost,
		attachedPeers: map[string]peer.Peer{},
	}
	ln.nodes[node.name] = node
	// If this node is a beacon, add its IP/ID to the beacon lists.
	// Note that we do this *after* we set this node's bootstrap IPs/IDs
	// so this node won't try to use itself as a beacon.
	if nodeConfig.IsBeacon {
		err = ln.bootstraps.Add(beacon.New(nodeID, ips.IPPort{
			IP:   net.IPv6loopback,
			Port: nodeData.p2pPort,
		}))
	}
	return node, err
}

// See network.Network
func (ln *localNetwork) Healthy(ctx context.Context) error {
	ln.lock.RLock()
	defer ln.lock.RUnlock()
	return ln.healthy(ctx)
}

func (ln *localNetwork) healthy(ctx context.Context) error {
	ln.log.Info("checking local network healthiness", zap.Int("num-of-nodes", len(ln.nodes)))

	// Return unhealthy if the network is stopped
	if ln.stopCalled() {
		return network.ErrStopped
	}

	// Derive a new context that's cancelled when Stop is called,
	// so that we calls to Healthy() below immediately return.
	ctx, cancel := context.WithCancel(ctx)
	defer cancel()
	go func(ctx context.Context) {
		// This goroutine runs until [ln.Stop] is called
		// or this function returns.
		select {
		case <-ln.onStopCh:
			cancel()
		case <-ctx.Done():
		}
	}(ctx)

	errGr, ctx := errgroup.WithContext(ctx)
	for _, node := range ln.nodes {
		node := node
		nodeName := node.GetName()
		errGr.Go(func() error {
			// Every [healthCheckFreq], query node for health status.
			// Do this until ctx timeout or network closed.
			for {
				if node.Status() != status.Running {
					// If we had stopped this node ourselves, it wouldn't be in [ln.nodes].
					// Since it is, it means the node stopped unexpectedly.
					return fmt.Errorf("node %q stopped unexpectedly", nodeName)
				}
				health, err := node.client.HealthAPI().Health(ctx)
				if err == nil && health.Healthy {
					ln.log.Debug("node became healthy", zap.String("name", nodeName))
					return nil
				}
				select {
				case <-ctx.Done():
					return fmt.Errorf("node %q failed to become healthy within timeout, or network stopped", nodeName)
				case <-time.After(healthCheckFreq):
				}
			}
		})
	}
	// Wait until all nodes are ready or timeout
	return errGr.Wait()
}

// See network.Network
func (ln *localNetwork) GetNode(nodeName string) (node.Node, error) {
	ln.lock.RLock()
	defer ln.lock.RUnlock()

	if ln.stopCalled() {
		return nil, network.ErrStopped
	}

	node, ok := ln.nodes[nodeName]
	if !ok {
		return nil, network.ErrNodeNotFound
	}
	return node, nil
}

// See network.Network
func (ln *localNetwork) GetNodeNames() ([]string, error) {
	ln.lock.RLock()
	defer ln.lock.RUnlock()

	if ln.stopCalled() {
		return nil, network.ErrStopped
	}

	names := make([]string, len(ln.nodes))
	i := 0
	for name := range ln.nodes {
		names[i] = name
		i++
	}
	return names, nil
}

// See network.Network
func (ln *localNetwork) GetAllNodes() (map[string]node.Node, error) {
	ln.lock.RLock()
	defer ln.lock.RUnlock()

	if ln.stopCalled() {
		return nil, network.ErrStopped
	}

	nodesCopy := make(map[string]node.Node, len(ln.nodes))
	for name, node := range ln.nodes {
		nodesCopy[name] = node
	}
	return nodesCopy, nil
}

func (ln *localNetwork) Stop(ctx context.Context) error {
	err := network.ErrStopped
	ln.stopOnce.Do(
		func() {
			close(ln.onStopCh)

			ln.lock.Lock()
			defer ln.lock.Unlock()

			err = ln.stop(ctx)
		},
	)
	return err
}

// Assumes [ln.lock] is held.
func (ln *localNetwork) stop(ctx context.Context) error {
	errs := wrappers.Errs{}
	for nodeName := range ln.nodes {
		stopCtx, stopCtxCancel := context.WithTimeout(ctx, stopTimeout)
		if err := ln.removeNode(stopCtx, nodeName); err != nil {
			ln.log.Error("error stopping node", zap.String("name", nodeName), zap.Error(err))
			errs.Add(err)
		}
		stopCtxCancel()
	}
	ln.log.Info("done stopping network")
	return errs.Err
}

// Sends a SIGTERM to the given node and removes it from this network.
func (ln *localNetwork) RemoveNode(ctx context.Context, nodeName string) error {
	ln.lock.Lock()
	defer ln.lock.Unlock()
	if ln.stopCalled() {
		return network.ErrStopped
	}
	return ln.removeNode(ctx, nodeName)
}

// Assumes [ln.lock] is held.
func (ln *localNetwork) removeNode(ctx context.Context, nodeName string) error {
	ln.log.Debug("removing node", zap.String("name", nodeName))
	node, ok := ln.nodes[nodeName]
	if !ok {
		return fmt.Errorf("node %q not found", nodeName)
	}

	// If the node wasn't a beacon, we don't care
	_ = ln.bootstraps.RemoveByID(node.nodeID)

	delete(ln.nodes, nodeName)
	// cchain eth api uses a websocket connection and must be closed before stopping the node,
	// to avoid errors logs at client
	node.client.CChainEthAPI().Close()
	if exitCode := node.process.Stop(ctx); exitCode != 0 {
		return fmt.Errorf("node %q exited with exit code: %d", nodeName, exitCode)
	}
	return nil
}

// Restart [nodeName] using the same config, optionally changing [binaryPath],
// [buildDir], [whitelistedSubnets]
func (ln *localNetwork) RestartNode(
	ctx context.Context,
	nodeName string,
	binaryPath string,
	whitelistedSubnets string,
	chainConfigs map[string]string,
<<<<<<< HEAD
	upgradeConfigs map[string]string,
	flags map[string]interface{},
=======
>>>>>>> f5f04191
) error {
	ln.lock.Lock()
	defer ln.lock.Unlock()

	node, ok := ln.nodes[nodeName]
	if !ok {
		return fmt.Errorf("node %q not found", nodeName)
	}

	nodeConfig := node.GetConfig()

	if binaryPath != "" {
		nodeConfig.BinaryPath = binaryPath
		nodeConfig.Flags[config.BuildDirKey] = filepath.Dir(binaryPath)
	}
<<<<<<< HEAD
	// add chain configs
	for i := range networkConfig.NodeConfigs {
		if networkConfig.NodeConfigs[i].ChainConfigFiles == nil {
			networkConfig.NodeConfigs[i].ChainConfigFiles = map[string]string{}
		}
		if networkConfig.NodeConfigs[i].UpgradeConfigFiles == nil {
			networkConfig.NodeConfigs[i].UpgradeConfigFiles = map[string]string{}
		}
		for k, v := range chainConfigs {
			networkConfig.NodeConfigs[i].ChainConfigFiles[k] = v
		}
		for k, v := range upgradeConfigs {
			networkConfig.NodeConfigs[i].UpgradeConfigFiles[k] = v
		}
	}
	return ln.loadConfig(ctx, networkConfig)
}
=======
>>>>>>> f5f04191

	if whitelistedSubnets != "" {
		nodeConfig.Flags[config.WhitelistedSubnetsKey] = whitelistedSubnets
	}

	// keep same ports, dbdir in node flags
	nodeConfig.Flags[config.DBPathKey] = node.GetDbDir()
	nodeConfig.Flags[config.HTTPPortKey] = int(node.GetAPIPort())
	nodeConfig.Flags[config.StakingPortKey] = int(node.GetP2PPort())
	// apply chain configs
	for k, v := range chainConfigs {
		nodeConfig.ChainConfigFiles[k] = v
	}

	if err := ln.removeNode(ctx, nodeName); err != nil {
		return err
	}

	if _, err := ln.addNode(nodeConfig); err != nil {
		return err
	}

	return nil
}

// Returns whether Stop has been called.
func (ln *localNetwork) stopCalled() bool {
	select {
	case <-ln.onStopCh:
		return true
	default:
		return false
	}
}

// Set [nodeConfig].Name if it isn't given and assert it's unique.
func (ln *localNetwork) setNodeName(nodeConfig *node.Config) error {
	// If no name was given, use default name pattern
	if len(nodeConfig.Name) == 0 {
		for {
			nodeConfig.Name = fmt.Sprintf("%s%d", defaultNodeNamePrefix, ln.nextNodeSuffix)
			_, ok := ln.nodes[nodeConfig.Name]
			if !ok {
				break
			}
			ln.nextNodeSuffix++
		}
	}
	// Enforce name uniqueness
	if _, ok := ln.nodes[nodeConfig.Name]; ok {
		return fmt.Errorf("repeated node name %q", nodeConfig.Name)
	}
	return nil
}

type buildFlagsReturn struct {
	flags    []string
	apiPort  uint16
	p2pPort  uint16
	dbDir    string
	logsDir  string
	buildDir string
	httpHost string
}

// buildFlags returns the:
// 1) Flags
// 2) API port
// 3) P2P port
// of the node being added with config [nodeConfig], config file [configFile],
// and directory at [nodeDir].
// [nodeConfig.Flags] must not be nil
func (ln *localNetwork) buildFlags(
	configFile map[string]interface{},
	nodeDir string,
	nodeConfig *node.Config,
) (buildFlagsReturn, error) {
	// httpHost from all configs for node
	httpHost, err := getConfigEntry(nodeConfig.Flags, configFile, config.HTTPHostKey, "")
	if err != nil {
		return buildFlagsReturn{}, err
	}

	// buildDir from all configs for node
	buildDir, err := getConfigEntry(nodeConfig.Flags, configFile, config.BuildDirKey, "")
	if err != nil {
		return buildFlagsReturn{}, err
	}

	// Tell the node to put the database in [nodeDir] unless given in config file
	dbDir, err := getConfigEntry(nodeConfig.Flags, configFile, config.DBPathKey, filepath.Join(nodeDir, defaultDbSubdir))
	if err != nil {
		return buildFlagsReturn{}, err
	}

	// Tell the node to put the log directory in [nodeDir/logs] unless given in config file
	logsDir, err := getConfigEntry(nodeConfig.Flags, configFile, config.LogsDirKey, filepath.Join(nodeDir, defaultLogsSubdir))
	if err != nil {
		return buildFlagsReturn{}, err
	}

	// Prefer API port and P2P (staking) port from nodeConfig
	apiPort, p2pPort := nodeConfig.ApiPort, nodeConfig.StakingPort

	if apiPort == 0 {
		// Use random free API port unless given in config file
		apiPort, err = getPort(nodeConfig.Flags, configFile, config.HTTPPortKey)
		if err != nil {
			return buildFlagsReturn{}, err
		}
	}

	if p2pPort == 0 {
		// Use a random free P2P (staking) port unless given in config file
		p2pPort, err = getPort(nodeConfig.Flags, configFile, config.StakingPortKey)
		if err != nil {
			return buildFlagsReturn{}, err
		}
	}

	// Flags for AvalancheGo
	flags := []string{
		fmt.Sprintf("--%s=%d", config.NetworkNameKey, ln.networkID),
		fmt.Sprintf("--%s=%s", config.DBPathKey, dbDir),
		fmt.Sprintf("--%s=%s", config.LogsDirKey, logsDir),
		fmt.Sprintf("--%s=%d", config.HTTPPortKey, apiPort),
		fmt.Sprintf("--%s=%d", config.StakingPortKey, p2pPort),
		fmt.Sprintf("--%s=%s", config.BootstrapIPsKey, ln.bootstraps.IPsArg()),
		fmt.Sprintf("--%s=%s", config.BootstrapIDsKey, ln.bootstraps.IDsArg()),
	}
	// Write staking key/cert etc. to disk so the new node can use them,
	// and get flag that point the node to those files
	fileFlags, err := writeFiles(ln.genesis, nodeDir, nodeConfig)
	if err != nil {
		return buildFlagsReturn{}, err
	}
	flags = append(flags, fileFlags...)

	// Add flags given in node config.
	// Note these will overwrite existing flags if the same flag is given twice.
	for flagName, flagVal := range nodeConfig.Flags {
		if _, ok := warnFlags[flagName]; ok {
			ln.log.Warn("A provided flag can create conflicts with the runner. The suggestion is to remove this flag", zap.String("flag-name", flagName))
		}
		flags = append(flags, fmt.Sprintf("--%s=%v", flagName, flagVal))
	}

	return buildFlagsReturn{
		flags:    flags,
		apiPort:  apiPort,
		p2pPort:  p2pPort,
		dbDir:    dbDir,
		logsDir:  logsDir,
		buildDir: buildDir,
		httpHost: httpHost,
	}, nil
<<<<<<< HEAD
}

// writeFiles writes the files a node needs on startup.
// It returns flags used to point to those files.
func writeFiles(genesis []byte, nodeRootDir string, nodeConfig *node.Config) ([]string, error) {
	type file struct {
		pathKey   string
		flagValue string
		path      string
		contents  []byte
	}
	files := []file{
		{
			flagValue: filepath.Join(nodeRootDir, stakingKeyFileName),
			path:      filepath.Join(nodeRootDir, stakingKeyFileName),
			pathKey:   config.StakingKeyPathKey,
			contents:  []byte(nodeConfig.StakingKey),
		},
		{
			flagValue: filepath.Join(nodeRootDir, stakingCertFileName),
			path:      filepath.Join(nodeRootDir, stakingCertFileName),
			pathKey:   config.StakingCertPathKey,
			contents:  []byte(nodeConfig.StakingCert),
		},
		{
			flagValue: filepath.Join(nodeRootDir, genesisFileName),
			path:      filepath.Join(nodeRootDir, genesisFileName),
			pathKey:   config.GenesisConfigFileKey,
			contents:  genesis,
		},
	}
	if len(nodeConfig.ConfigFile) != 0 {
		files = append(files, file{
			flagValue: filepath.Join(nodeRootDir, configFileName),
			path:      filepath.Join(nodeRootDir, configFileName),
			pathKey:   config.ConfigFileKey,
			contents:  []byte(nodeConfig.ConfigFile),
		})
	}
	flags := []string{}
	for _, f := range files {
		flags = append(flags, fmt.Sprintf("--%s=%s", f.pathKey, f.flagValue))
		if err := createFileAndWrite(f.path, f.contents); err != nil {
			return nil, fmt.Errorf("couldn't write file at %q: %w", f.path, err)
		}
	}

	chainConfigDir := filepath.Join(nodeRootDir, chainConfigSubDir)
	if nodeConfig.ChainConfigFiles != nil || nodeConfig.UpgradeConfigFiles != nil {
		// only specify this flag once
		flags = append(flags, fmt.Sprintf("--%s=%s", config.ChainConfigDirKey, chainConfigDir))
	}

	// add the config files for all specified chains
	if nodeConfig.ChainConfigFiles != nil {
		for chainAlias, chainConfigFile := range nodeConfig.ChainConfigFiles {
			chainConfigPath := filepath.Join(chainConfigDir, chainAlias, configFileName)
			if err := createFileAndWrite(chainConfigPath, []byte(chainConfigFile)); err != nil {
				return nil, fmt.Errorf("couldn't write file at %q: %w", chainConfigPath, err)
			}
		}
	}

	// add the upgrade files for all specified chains
	if nodeConfig.UpgradeConfigFiles != nil {
		for chainAlias, upgradeChainFile := range nodeConfig.UpgradeConfigFiles {
			upgradeConfigPath := filepath.Join(chainConfigDir, chainAlias, upgradeConfigFileName)
			if err := createFileAndWrite(upgradeConfigPath, []byte(upgradeChainFile)); err != nil {
				return nil, fmt.Errorf("couldn't write file at %q: %w", upgradeConfigPath, err)
			}
		}
	}

	return flags, nil
=======
>>>>>>> f5f04191
}<|MERGE_RESOLUTION|>--- conflicted
+++ resolved
@@ -182,6 +182,7 @@
 		ChainConfigFiles: map[string]string{
 			"C": string(cChainConfig),
 		},
+		UpgradeConfigFiles: map[string]string{},
 	}
 
 	for i := 0; i < len(defaultNetworkConfig.NodeConfigs); i++ {
@@ -203,14 +204,7 @@
 		if err != nil {
 			panic(err)
 		}
-<<<<<<< HEAD
-		defaultNetworkConfig.NodeConfigs[i].ChainConfigFiles = map[string]string{
-			"C": string(cChainConfig),
-		}
-		defaultNetworkConfig.NodeConfigs[i].UpgradeConfigFiles = map[string]string{}
-=======
 		defaultNetworkConfig.NodeConfigs[i].StakingCert = string(stakingCert)
->>>>>>> f5f04191
 		defaultNetworkConfig.NodeConfigs[i].IsBeacon = true
 	}
 
@@ -292,39 +286,6 @@
 	return net, nil
 }
 
-<<<<<<< HEAD
-// NewNetworkFromSnapshot returns a new network from the given snapshot
-func NewNetworkFromSnapshot(
-	log logging.Logger,
-	snapshotName string,
-	rootDir string,
-	snapshotsDir string,
-	binaryPath string,
-	buildDir string,
-	chainConfigs map[string]string,
-	upgradeConfigs map[string]string,
-	flags map[string]interface{},
-) (network.Network, error) {
-	net, err := newNetwork(
-		log,
-		api.NewAPIClient,
-		&nodeProcessCreator{
-			colorPicker: utils.NewColorPicker(),
-			stdout:      os.Stdout,
-			stderr:      os.Stderr,
-		},
-		rootDir,
-		snapshotsDir,
-	)
-	if err != nil {
-		return net, err
-	}
-	err = net.loadSnapshot(context.Background(), snapshotName, binaryPath, buildDir, chainConfigs, upgradeConfigs, flags)
-	return net, err
-}
-
-=======
->>>>>>> f5f04191
 // NewDefaultNetwork returns a new network using a pre-defined
 // network configuration.
 // The following addresses are pre-funded:
@@ -766,11 +727,7 @@
 	binaryPath string,
 	whitelistedSubnets string,
 	chainConfigs map[string]string,
-<<<<<<< HEAD
 	upgradeConfigs map[string]string,
-	flags map[string]interface{},
-=======
->>>>>>> f5f04191
 ) error {
 	ln.lock.Lock()
 	defer ln.lock.Unlock()
@@ -786,26 +743,6 @@
 		nodeConfig.BinaryPath = binaryPath
 		nodeConfig.Flags[config.BuildDirKey] = filepath.Dir(binaryPath)
 	}
-<<<<<<< HEAD
-	// add chain configs
-	for i := range networkConfig.NodeConfigs {
-		if networkConfig.NodeConfigs[i].ChainConfigFiles == nil {
-			networkConfig.NodeConfigs[i].ChainConfigFiles = map[string]string{}
-		}
-		if networkConfig.NodeConfigs[i].UpgradeConfigFiles == nil {
-			networkConfig.NodeConfigs[i].UpgradeConfigFiles = map[string]string{}
-		}
-		for k, v := range chainConfigs {
-			networkConfig.NodeConfigs[i].ChainConfigFiles[k] = v
-		}
-		for k, v := range upgradeConfigs {
-			networkConfig.NodeConfigs[i].UpgradeConfigFiles[k] = v
-		}
-	}
-	return ln.loadConfig(ctx, networkConfig)
-}
-=======
->>>>>>> f5f04191
 
 	if whitelistedSubnets != "" {
 		nodeConfig.Flags[config.WhitelistedSubnetsKey] = whitelistedSubnets
@@ -818,6 +755,10 @@
 	// apply chain configs
 	for k, v := range chainConfigs {
 		nodeConfig.ChainConfigFiles[k] = v
+	}
+	// apply upgrade configs
+	for k, v := range upgradeConfigs {
+		nodeConfig.UpgradeConfigFiles[k] = v
 	}
 
 	if err := ln.removeNode(ctx, nodeName); err != nil {
@@ -962,81 +903,4 @@
 		buildDir: buildDir,
 		httpHost: httpHost,
 	}, nil
-<<<<<<< HEAD
-}
-
-// writeFiles writes the files a node needs on startup.
-// It returns flags used to point to those files.
-func writeFiles(genesis []byte, nodeRootDir string, nodeConfig *node.Config) ([]string, error) {
-	type file struct {
-		pathKey   string
-		flagValue string
-		path      string
-		contents  []byte
-	}
-	files := []file{
-		{
-			flagValue: filepath.Join(nodeRootDir, stakingKeyFileName),
-			path:      filepath.Join(nodeRootDir, stakingKeyFileName),
-			pathKey:   config.StakingKeyPathKey,
-			contents:  []byte(nodeConfig.StakingKey),
-		},
-		{
-			flagValue: filepath.Join(nodeRootDir, stakingCertFileName),
-			path:      filepath.Join(nodeRootDir, stakingCertFileName),
-			pathKey:   config.StakingCertPathKey,
-			contents:  []byte(nodeConfig.StakingCert),
-		},
-		{
-			flagValue: filepath.Join(nodeRootDir, genesisFileName),
-			path:      filepath.Join(nodeRootDir, genesisFileName),
-			pathKey:   config.GenesisConfigFileKey,
-			contents:  genesis,
-		},
-	}
-	if len(nodeConfig.ConfigFile) != 0 {
-		files = append(files, file{
-			flagValue: filepath.Join(nodeRootDir, configFileName),
-			path:      filepath.Join(nodeRootDir, configFileName),
-			pathKey:   config.ConfigFileKey,
-			contents:  []byte(nodeConfig.ConfigFile),
-		})
-	}
-	flags := []string{}
-	for _, f := range files {
-		flags = append(flags, fmt.Sprintf("--%s=%s", f.pathKey, f.flagValue))
-		if err := createFileAndWrite(f.path, f.contents); err != nil {
-			return nil, fmt.Errorf("couldn't write file at %q: %w", f.path, err)
-		}
-	}
-
-	chainConfigDir := filepath.Join(nodeRootDir, chainConfigSubDir)
-	if nodeConfig.ChainConfigFiles != nil || nodeConfig.UpgradeConfigFiles != nil {
-		// only specify this flag once
-		flags = append(flags, fmt.Sprintf("--%s=%s", config.ChainConfigDirKey, chainConfigDir))
-	}
-
-	// add the config files for all specified chains
-	if nodeConfig.ChainConfigFiles != nil {
-		for chainAlias, chainConfigFile := range nodeConfig.ChainConfigFiles {
-			chainConfigPath := filepath.Join(chainConfigDir, chainAlias, configFileName)
-			if err := createFileAndWrite(chainConfigPath, []byte(chainConfigFile)); err != nil {
-				return nil, fmt.Errorf("couldn't write file at %q: %w", chainConfigPath, err)
-			}
-		}
-	}
-
-	// add the upgrade files for all specified chains
-	if nodeConfig.UpgradeConfigFiles != nil {
-		for chainAlias, upgradeChainFile := range nodeConfig.UpgradeConfigFiles {
-			upgradeConfigPath := filepath.Join(chainConfigDir, chainAlias, upgradeConfigFileName)
-			if err := createFileAndWrite(upgradeConfigPath, []byte(upgradeChainFile)); err != nil {
-				return nil, fmt.Errorf("couldn't write file at %q: %w", upgradeConfigPath, err)
-			}
-		}
-	}
-
-	return flags, nil
-=======
->>>>>>> f5f04191
 }