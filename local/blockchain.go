// Copyright (C) 2019-2022, Ava Labs, Inc. All rights reserved.
// See the file LICENSE for licensing terms.

package local

import (
	"context"
	"errors"
	"fmt"
	"os"
	"path/filepath"
	"sort"
	"strings"
	"time"

	"github.com/ava-labs/avalanche-network-runner/network"
	"github.com/ava-labs/avalanche-network-runner/network/node"
	"github.com/ava-labs/avalanche-network-runner/utils"
	"github.com/ava-labs/avalanchego/api/admin"
	"github.com/ava-labs/avalanchego/config"
	"github.com/ava-labs/avalanchego/genesis"
	"github.com/ava-labs/avalanchego/ids"
	"github.com/ava-labs/avalanchego/utils/constants"
	"github.com/ava-labs/avalanchego/utils/logging"
	"github.com/ava-labs/avalanchego/utils/units"
	"github.com/ava-labs/avalanchego/vms/platformvm"
	"github.com/ava-labs/avalanchego/vms/platformvm/validator"
	"github.com/ava-labs/avalanchego/vms/secp256k1fx"
	"github.com/ava-labs/avalanchego/wallet/subnet/primary"
	"github.com/ava-labs/avalanchego/wallet/subnet/primary/common"
)

const (
	// offset of validation start from current time
	validationStartOffset = 20 * time.Second
	// duration for primary network validators
	validationDuration = 365 * 24 * time.Hour
	// weight assigned to subnet validators
	subnetValidatorsWeight = 1000
	// check period for blockchain logs while waiting for custom chains to be ready
	blockchainLogPullFrequency = time.Second
	// check period while waiting for all validators to be ready
	waitForValidatorsPullFrequency = time.Second
	defaultTimeout                 = time.Minute
)

var (
	errAborted  = errors.New("aborted")
	defaultPoll = common.WithPollFrequency(100 * time.Millisecond)
)

type blockchainInfo struct {
	chainName    string
	vmID         ids.ID
	subnetID     ids.ID
	blockchainID ids.ID
}

// get an arbitrary node in the network
func (ln *localNetwork) getSomeNode() node.Node {
	var node node.Node
	for _, n := range ln.nodes {
		node = n
		break
	}
	return node
}

// get node client URI for an arbitrary node in the network
func (ln *localNetwork) getClientURI() (string, error) {
	node := ln.getSomeNode()
	clientURI := fmt.Sprintf("http://%s:%d", node.GetURL(), node.GetAPIPort())
	return clientURI, nil
}

func (ln *localNetwork) CreateBlockchains(
	ctx context.Context,
	chainSpecs []network.BlockchainSpec, // VM name + genesis bytes
) error {
	ln.lock.Lock()
	defer ln.lock.Unlock()
	chainInfos, err := ln.installCustomChains(ctx, chainSpecs)
	if err != nil {
		return err
	}

	if err := ln.waitForCustomChainsReady(ctx, chainInfos); err != nil {
		return err
	}
	return nil
}

func (ln *localNetwork) CreateSubnets(
	ctx context.Context,
	numSubnets uint32,
) error {
	ln.lock.Lock()
	defer ln.lock.Unlock()
	if _, err := ln.setupWalletAndInstallSubnets(ctx, numSubnets); err != nil {
		return err
	}
	return nil
}

// provisions local cluster and install custom chains if applicable
// assumes the local cluster is already set up and healthy
func (ln *localNetwork) installCustomChains(
	ctx context.Context,
	chainSpecs []network.BlockchainSpec,
) ([]blockchainInfo, error) {
	println()
	ln.log.Info(logging.Blue.Wrap(logging.Bold.Wrap("create and install custom chains")))

	clientURI, err := ln.getClientURI()
	if err != nil {
		return nil, err
	}
	platformCli := platformvm.NewClient(clientURI)

	// wallet needs txs for all previously created subnets
	var pTXs []ids.ID
	for _, chainSpec := range chainSpecs {
		// if subnet id for the blockchain is specified, we need to add the subnet id
		// tx info to the wallet so blockchain creation does not fail
		// if subnet id is not specified, a new subnet will later be created by using the wallet,
		// and the wallet will obtain the tx info at that moment
		if chainSpec.SubnetId != nil {
			subnetID, err := ids.FromString(*chainSpec.SubnetId)
			if err != nil {
				return nil, err
			}
			pTXs = append(pTXs, subnetID)
		}
	}

	baseWallet, avaxAssetID, testKeyAddr, err := setupWallet(ctx, clientURI, pTXs, ln.log)
	if err != nil {
		return nil, err
	}

	// get number of subnets to create
	// for the list of requested blockchains, we count those that have undefined subnet id
	// that number of subnets will be created and later assigned to those blockchain requests
	var numSubnets uint32
	for _, chainSpec := range chainSpecs {
		if chainSpec.SubnetId == nil {
			numSubnets++
		}
	}

	if err := ln.addPrimaryValidators(ctx, platformCli, baseWallet, testKeyAddr); err != nil {
		return nil, err
	}

	if numSubnets > 0 {
		var addedSubnetIDs []ids.ID
		// add missing subnets, restarting network and waiting for subnet validation to start
		baseWallet, addedSubnetIDs, err = ln.installSubnets(ctx, numSubnets, baseWallet, testKeyAddr, pTXs)
		if err != nil {
			return nil, err
		}

		// assign created subnets to blockchain requests with undefined subnet id
		j := 0
		for i := range chainSpecs {
			if chainSpecs[i].SubnetId == nil {
				subnetIDStr := addedSubnetIDs[j].String()
				chainSpecs[i].SubnetId = &subnetIDStr
				j++
			}
		}
	}

	subnetIDs := []ids.ID{}
	for _, chainSpec := range chainSpecs {
		subnetID, err := ids.FromString(*chainSpec.SubnetId)
		if err != nil {
			return nil, err
		}
		subnetIDs = append(subnetIDs, subnetID)
	}
	clientURI, err = ln.getClientURI()
	if err != nil {
		return nil, err
	}
	platformCli = platformvm.NewClient(clientURI)
	if err = ln.addSubnetValidators(ctx, platformCli, baseWallet, subnetIDs); err != nil {
		return nil, err
	}

	if err := ln.reloadVMPlugins(ctx); err != nil {
		return nil, err
	}

	blockchainIDs, err := createBlockchains(ctx, chainSpecs, baseWallet, testKeyAddr, ln.log)
	if err != nil {
		return nil, err
	}

	chainInfos := make([]blockchainInfo, len(chainSpecs))
	for i, chainSpec := range chainSpecs {
		vmID, err := utils.VMID(chainSpec.VmName)
		if err != nil {
			return nil, err
		}
		subnetID, err := ids.FromString(*chainSpec.SubnetId)
		if err != nil {
			return nil, err
		}
		chainInfos[i] = blockchainInfo{
			// we keep a record of VM name in blockchain name field,
			// as there is no way to recover VM name from VM ID
			chainName:    chainSpec.VmName,
			vmID:         vmID,
			subnetID:     subnetID,
			blockchainID: blockchainIDs[i],
		}
	}

	println()
	ln.log.Info(logging.Green.Wrap("checking the remaining balance of the base wallet"))
	balances, err := baseWallet.P().Builder().GetBalance()
	if err != nil {
		return nil, err
	}
	ln.log.Info("base wallet AVAX balance %d for address %s ", balances[avaxAssetID], testKeyAddr.String())

	return chainInfos, nil
}

func (ln *localNetwork) setupWalletAndInstallSubnets(
	ctx context.Context,
	numSubnets uint32,
) ([]ids.ID, error) {
	println()
	ln.log.Info(logging.Blue.Wrap(logging.Bold.Wrap("create subnets")))

	clientURI, err := ln.getClientURI()
	if err != nil {
		return nil, err
	}
	platformCli := platformvm.NewClient(clientURI)

	pTXs := []ids.ID{}
	baseWallet, avaxAssetID, testKeyAddr, err := setupWallet(ctx, clientURI, pTXs, ln.log)
	if err != nil {
		return nil, err
	}

	if err := ln.addPrimaryValidators(ctx, platformCli, baseWallet, testKeyAddr); err != nil {
		return nil, err
	}

	// add subnets restarting network if necessary
	baseWallet, subnetIDs, err := ln.installSubnets(ctx, numSubnets, baseWallet, testKeyAddr, pTXs)
	if err != nil {
		return nil, err
	}

	clientURI, err = ln.getClientURI()
	if err != nil {
		return nil, err
	}
	platformCli = platformvm.NewClient(clientURI)
	if err = ln.addSubnetValidators(ctx, platformCli, baseWallet, subnetIDs); err != nil {
		return nil, err
	}

	if err = ln.waitSubnetValidators(ctx, platformCli, subnetIDs); err != nil {
		return nil, err
	}

	println()
	ln.log.Info(logging.Green.Wrap("checking the remaining balance of the base wallet"))
	balances, err := baseWallet.P().Builder().GetBalance()
	if err != nil {
		return nil, err
	}
	ln.log.Info("base wallet AVAX balance %d for address %s", balances[avaxAssetID], testKeyAddr.String())

	return subnetIDs, nil
}

func (ln *localNetwork) installSubnets(
	ctx context.Context,
	numSubnets uint32,
	baseWallet primary.Wallet,
	testKeyAddr ids.ShortID,
	pTXs []ids.ID,
) (primary.Wallet, []ids.ID, error) {
	println()
	ln.log.Info(logging.Blue.Wrap(logging.Bold.Wrap("add subnets")))

	subnetIDs, err := createSubnets(ctx, numSubnets, baseWallet, testKeyAddr, ln.log)
	if err != nil {
		return nil, nil, err
	}
	if numSubnets > 0 {
		if err = ln.restartNodesWithWhitelistedSubnets(ctx, subnetIDs); err != nil {
			return nil, nil, err
		}
		println()
		ln.log.Info(logging.Green.Wrap("reconnecting the wallet client after restart"))
		clientURI, err := ln.getClientURI()
		if err != nil {
			return nil, nil, err
		}
		testKeychain := secp256k1fx.NewKeychain(genesis.EWOQKey)
		allTxs := append(pTXs, subnetIDs...)
		baseWallet, err = primary.NewWalletWithTxs(ctx, clientURI, testKeychain, allTxs...)
		if err != nil {
			return nil, nil, err
		}
		ln.log.Info("set up base wallet at endpoint %s with pre-funded test key address %s", clientURI, testKeyAddr.String())
	}
	return baseWallet, subnetIDs, nil
}

func (ln *localNetwork) waitForCustomChainsReady(
	ctx context.Context,
	chainInfos []blockchainInfo,
) error {
	println()
	ln.log.Info(logging.Blue.Wrap(logging.Bold.Wrap("waiting for custom chains to report healthy...")))

	if err := ln.healthy(ctx); err != nil {
		return err
	}

	subnetIDs := []ids.ID{}
	for _, chainInfo := range chainInfos {
		subnetIDs = append(subnetIDs, chainInfo.subnetID)
	}
	clientURI, err := ln.getClientURI()
	if err != nil {
		return err
	}
	platformCli := platformvm.NewClient(clientURI)
	if err := ln.waitSubnetValidators(ctx, platformCli, subnetIDs); err != nil {
		return err
	}

	for nodeName, node := range ln.nodes {
		ln.log.Info("inspecting node log directory %s for custom chain logs for node-name %s", node.GetLogsDir(), nodeName)
		for _, chainInfo := range chainInfos {
			p := filepath.Join(node.GetLogsDir(), chainInfo.blockchainID.String()+".log")
			ln.log.Info("checking log, vm-id: %s, subnet-id: %s, blockchain-id: %s, log-path: %s",
				chainInfo.vmID.String(),
				chainInfo.subnetID.String(),
				chainInfo.blockchainID.String(),
				p,
			)
			for {
				_, err := os.Stat(p)
				if err == nil {
					ln.log.Info("found the log at path %s", p)
					break
				}

				ln.log.Info("log not found yet, retrying... vm-id: %s, subnet-id: %s, blockchain-id: %s, log-path: %s, err: %w",
					chainInfo.vmID.String(),
					chainInfo.subnetID.String(),
					chainInfo.blockchainID.String(),
					err,
				)
				select {
				case <-ln.onStopCh:
					return errAborted
				case <-ctx.Done():
					return ctx.Err()
				case <-time.After(blockchainLogPullFrequency):
				}
			}
		}
	}

	println()
	ln.log.Info(logging.Green.Wrap("all custom chains are running!!!"))

	println()
	ln.log.Info(logging.Green.Wrap(logging.Bold.Wrap("all custom chains are ready on RPC server-side -- network-runner RPC client can poll and query the cluster status")))

	return nil
}

func (ln *localNetwork) getCurrentSubnets(ctx context.Context) ([]ids.ID, error) {
	nonPlatformSubnets := []ids.ID{}
	node := ln.getSomeNode()
	subnets, err := node.GetAPIClient().PChainAPI().GetSubnets(ctx, nil)
	if err != nil {
		return nil, err
	}
	for _, subnet := range subnets {
		if subnet.ID != constants.PlatformChainID {
			nonPlatformSubnets = append(nonPlatformSubnets, subnet.ID)
		}
	}
	return nonPlatformSubnets, nil
}

// TODO: make this "restart" pattern more generic, so it can be used for "Restart" RPC
func (ln *localNetwork) restartNodesWithWhitelistedSubnets(
	ctx context.Context,
	subnetIDs []ids.ID,
) (err error) {
	println()
	ln.log.Info(logging.Green.Wrap("restarting each node with %s"), config.WhitelistedSubnetsKey)
	whitelistedSubnetIDsMap := map[string]struct{}{}
	currentSubnets, err := ln.getCurrentSubnets(ctx)
	if err != nil {
		return err
	}
	for _, subnet := range currentSubnets {
		whitelistedSubnetIDsMap[subnet.String()] = struct{}{}
	}
	for _, subnetID := range subnetIDs {
		whitelistedSubnetIDsMap[subnetID.String()] = struct{}{}
	}
	whitelistedSubnetIDs := []string{}
	for subnetID := range whitelistedSubnetIDsMap {
		whitelistedSubnetIDs = append(whitelistedSubnetIDs, subnetID)
	}
	sort.Strings(whitelistedSubnetIDs)
	whitelistedSubnets := strings.Join(whitelistedSubnetIDs, ",")

<<<<<<< HEAD
	ln.log.Info("restarting all nodes to whitelist subnets: %s", whitelistedSubnetIDs)
=======
	zap.L().Info("restarting all nodes to whitelist subnet",
		zap.Strings("whitelisted-subnets", whitelistedSubnetIDs),
	)

	// change default setting
	ln.flags[config.WhitelistedSubnetsKey] = whitelistedSubnets

>>>>>>> 77e9e6a1
	for nodeName, node := range ln.nodes {
		nodeConfig := node.GetConfig()

		// delete node specific flag so as to use default one
		delete(nodeConfig.Flags, config.WhitelistedSubnetsKey)

		ln.log.Info("removing and adding back the node %q for whitelisted subnets", nodeName)
		if err := ln.removeNode(ctx, nodeName); err != nil {
			return err
		}

		if _, err := ln.addNode(nodeConfig); err != nil {
			return err
		}

		ln.log.Info("waiting for local cluster readiness after restarting node %q", nodeName)
		if err := ln.healthy(ctx); err != nil {
			return err
		}
	}
	return nil
}

func setupWallet(
	ctx context.Context,
	clientURI string,
	pTXs []ids.ID,
	log logging.Logger,
) (baseWallet primary.Wallet, avaxAssetID ids.ID, testKeyAddr ids.ShortID, err error) {
	// "local/default/genesis.json" pre-funds "ewoq" key
	testKey := genesis.EWOQKey
	testKeyAddr = testKey.PublicKey().Address()
	testKeychain := secp256k1fx.NewKeychain(genesis.EWOQKey)

	println()
	log.Info(logging.Green.Wrap("setting up the base wallet with the seed test key"))

	baseWallet, err = primary.NewWalletWithTxs(ctx, clientURI, testKeychain, pTXs...)
	if err != nil {
		return nil, ids.Empty, ids.ShortEmpty, err
	}
	log.Info("set up base wallet at endpoint %s with pre-funded test key address %s", clientURI, testKeyAddr.String())

	println()
	log.Info(logging.Green.Wrap("check if the seed test key has enough balance to create validators and subnets"))
	avaxAssetID = baseWallet.P().AVAXAssetID()
	balances, err := baseWallet.P().Builder().GetBalance()
	if err != nil {
		return nil, ids.Empty, ids.ShortEmpty, err
	}
	bal, ok := balances[avaxAssetID]
	if bal <= 1*units.Avax || !ok {
		return nil, ids.Empty, ids.ShortEmpty, fmt.Errorf("not enough AVAX balance %v in the address %q", bal, testKeyAddr)
	}
	log.Info("fetched base wallet at api %s with AVAX balance %d at address %s", clientURI, bal, testKeyAddr.String())

	return baseWallet, avaxAssetID, testKeyAddr, nil
}

// add the nodes in [nodeInfos] as validators of the primary network, in case they are not
// the validation starts as soon as possible and its duration is as long as possible, that is,
// it is set to max accepted duration by avalanchego
func (ln *localNetwork) addPrimaryValidators(
	ctx context.Context,
	platformCli platformvm.Client,
	baseWallet primary.Wallet,
	testKeyAddr ids.ShortID,
) error {
	ln.log.Info(logging.Green.Wrap("adding the nodes as primary network validators"))
	// ref. https://docs.avax.network/build/avalanchego-apis/p-chain/#platformgetcurrentvalidators
	cctx, cancel := createDefaultCtx(ctx)
	vs, err := platformCli.GetCurrentValidators(cctx, constants.PrimaryNetworkID, nil)
	cancel()
	if err != nil {
		return err
	}
	curValidators := make(map[ids.NodeID]struct{})
	for _, v := range vs {
		curValidators[v.NodeID] = struct{}{}
	}
	for nodeName, node := range ln.nodes {
		nodeID := node.GetNodeID()

		_, isValidator := curValidators[nodeID]
		if isValidator {
			continue
		}

		cctx, cancel = createDefaultCtx(ctx)
		txID, err := baseWallet.P().IssueAddValidatorTx(
			&validator.Validator{
				NodeID: nodeID,
				Start:  uint64(time.Now().Add(validationStartOffset).Unix()),
				End:    uint64(time.Now().Add(validationDuration).Unix()),
				Wght:   1 * units.Avax,
			},
			&secp256k1fx.OutputOwners{
				Threshold: 1,
				Addrs:     []ids.ShortID{testKeyAddr},
			},
			10*10000, // 10% fee percent, times 10000 to make it as shares
			common.WithContext(cctx),
			defaultPoll,
		)
		cancel()
		if err != nil {
			return err
		}
		ln.log.Info("added the node %q with node-id as primary subnet validator, tx-id: %s", nodeName, nodeID.String(), txID.String())
	}
	return nil
}

func createSubnets(
	ctx context.Context,
	numSubnets uint32,
	baseWallet primary.Wallet,
	testKeyAddr ids.ShortID,
	log logging.Logger,
) ([]ids.ID, error) {
	println()
	log.Info(logging.Green.Wrap("creating %d subnets VM"), numSubnets)
	subnetIDs := make([]ids.ID, numSubnets)
	var i uint32
	for i = 0; i < numSubnets; i++ {
		log.Info("creating subnet tx")
		cctx, cancel := createDefaultCtx(ctx)
		subnetID, err := baseWallet.P().IssueCreateSubnetTx(
			&secp256k1fx.OutputOwners{
				Threshold: 1,
				Addrs:     []ids.ShortID{testKeyAddr},
			},
			common.WithContext(cctx),
			defaultPoll,
		)
		cancel()
		if err != nil {
			return nil, err
		}
		log.Info("created subnet tx, subnet-id: %s", subnetID.String())
		subnetIDs[i] = subnetID
	}
	return subnetIDs, nil
}

// add the nodes in [nodeInfos] as validators of the given subnets, in case they are not
// the validation starts as soon as possible and its duration is as long as possible, that is,
// it ends at the time the primary network validation ends for the node
func (ln *localNetwork) addSubnetValidators(
	ctx context.Context,
	platformCli platformvm.Client,
	baseWallet primary.Wallet,
	subnetIDs []ids.ID,
) error {
	ln.log.Info(logging.Green.Wrap("adding the nodes as subnet validators"))
	for _, subnetID := range subnetIDs {
		cctx, cancel := createDefaultCtx(ctx)
		vs, err := platformCli.GetCurrentValidators(cctx, constants.PrimaryNetworkID, nil)
		cancel()
		if err != nil {
			return err
		}
		primaryValidatorsEndtime := make(map[ids.NodeID]time.Time)
		for _, v := range vs {
			primaryValidatorsEndtime[v.NodeID] = time.Unix(int64(v.EndTime), 0)
		}
		cctx, cancel = createDefaultCtx(ctx)
		vs, err = platformCli.GetCurrentValidators(cctx, subnetID, nil)
		cancel()
		if err != nil {
			return err
		}
		subnetValidators := ids.NodeIDSet{}
		for _, v := range vs {
			subnetValidators.Add(v.NodeID)
		}
		for nodeName, node := range ln.nodes {
			nodeID := node.GetNodeID()
			isValidator := subnetValidators.Contains(nodeID)
			if isValidator {
				continue
			}
			cctx, cancel := createDefaultCtx(ctx)
			txID, err := baseWallet.P().IssueAddSubnetValidatorTx(
				&validator.SubnetValidator{
					Validator: validator.Validator{
						NodeID: nodeID,
						// reasonable delay in most/slow test environments
						Start: uint64(time.Now().Add(validationStartOffset).Unix()),
						End:   uint64(primaryValidatorsEndtime[nodeID].Unix()),
						Wght:  subnetValidatorsWeight,
					},
					Subnet: subnetID,
				},
				common.WithContext(cctx),
				defaultPoll,
			)
			cancel()
			if err != nil {
				return err
			}
			ln.log.Info("added the node %q with node-id %s as a subnet validator to subnet-id %s, tx-id: %s",
				nodeName,
				nodeID.String(),
				subnetID.String(),
				txID.String(),
			)
		}
	}
	return nil
}

// waits until all nodes in [nodeInfos] start validating the given [subnetIDs]
func (ln *localNetwork) waitSubnetValidators(
	ctx context.Context,
	platformCli platformvm.Client,
	subnetIDs []ids.ID,
) error {
	ln.log.Info(logging.Green.Wrap("waiting for the nodes to become subnet validators"))
	for {
		ready := true
		for _, subnetID := range subnetIDs {
			cctx, cancel := createDefaultCtx(ctx)
			vs, err := platformCli.GetCurrentValidators(cctx, subnetID, nil)
			cancel()
			if err != nil {
				return err
			}
			subnetValidators := ids.NodeIDSet{}
			for _, v := range vs {
				subnetValidators.Add(v.NodeID)
			}
			for _, node := range ln.nodes {
				nodeID := node.GetNodeID()
				if isValidator := subnetValidators.Contains(nodeID); !isValidator {
					ready = false
				}
			}
		}
		if ready {
			return nil
		}
		select {
		case <-ln.onStopCh:
			return errAborted
		case <-ctx.Done():
			return ctx.Err()
		case <-time.After(waitForValidatorsPullFrequency):
		}
	}
}

// reload VM plugins on all nodes
func (ln *localNetwork) reloadVMPlugins(
	ctx context.Context,
) error {
	ln.log.Info(logging.Green.Wrap("reloading plugin binaries"))
	for _, node := range ln.nodes {
		uri := fmt.Sprintf("http://%s:%d", node.GetURL(), node.GetAPIPort())
		adminCli := admin.NewClient(uri)
		cctx, cancel := createDefaultCtx(ctx)
		_, failedVMs, err := adminCli.LoadVMs(cctx)
		cancel()
		if err != nil {
			return err
		}
		if len(failedVMs) > 0 {
			return fmt.Errorf("%d VMs failed to load: %v\n", len(failedVMs), failedVMs)
		}
	}
	return nil
}

func createBlockchains(
	ctx context.Context,
	chainSpecs []network.BlockchainSpec,
	baseWallet primary.Wallet,
	testKeyAddr ids.ShortID,
	log logging.Logger,
) ([]ids.ID, error) {
	println()
	log.Info(logging.Green.Wrap("creating each custom chain"))
	blockchainIDs := make([]ids.ID, len(chainSpecs))
	for i, chainSpec := range chainSpecs {
		vmName := chainSpec.VmName
		vmID, err := utils.VMID(vmName)
		if err != nil {
			return nil, err
		}
		vmGenesisBytes := chainSpec.Genesis

		log.Info("creating blockchain tx for vm-name %s, vm-id %s; length of genesis bytes: %d",
			vmName,
			vmID.String(),
			len(vmGenesisBytes),
		)
		cctx, cancel := createDefaultCtx(ctx)
		subnetID, err := ids.FromString(*chainSpec.SubnetId)
		if err != nil {
			return nil, err
		}
		blockchainID, err := baseWallet.P().IssueCreateChainTx(
			subnetID,
			vmGenesisBytes,
			vmID,
			nil,
			vmName,
			common.WithContext(cctx),
			defaultPoll,
		)
		cancel()
		if err != nil {
			return nil, fmt.Errorf("failure creating blockchain: %w", err)
		}

		blockchainIDs[i] = blockchainID

		log.Info("created a new blockchain for vm-name %s with vm-id %s, blockchain-id: %s",
			vmName,
			vmID.String(),
			blockchainID.String(),
		)
	}

	return blockchainIDs, nil
}

func createDefaultCtx(ctx context.Context) (context.Context, context.CancelFunc) {
	if ctx == nil {
		ctx = context.Background()
	}
	return context.WithTimeout(ctx, defaultTimeout)
}<|MERGE_RESOLUTION|>--- conflicted
+++ resolved
@@ -423,17 +423,11 @@
 	sort.Strings(whitelistedSubnetIDs)
 	whitelistedSubnets := strings.Join(whitelistedSubnetIDs, ",")
 
-<<<<<<< HEAD
 	ln.log.Info("restarting all nodes to whitelist subnets: %s", whitelistedSubnetIDs)
-=======
-	zap.L().Info("restarting all nodes to whitelist subnet",
-		zap.Strings("whitelisted-subnets", whitelistedSubnetIDs),
-	)
 
 	// change default setting
 	ln.flags[config.WhitelistedSubnetsKey] = whitelistedSubnets
 
->>>>>>> 77e9e6a1
 	for nodeName, node := range ln.nodes {
 		nodeConfig := node.GetConfig()
 
