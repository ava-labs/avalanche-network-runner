--- conflicted
+++ resolved
@@ -305,12 +305,7 @@
 			alreadyCreatedSubnetIDs = append(alreadyCreatedSubnetIDs, subnetID)
 		}
 	}
-<<<<<<< HEAD
-	w, err := newWallet(ctx, clientURI, preloadTXs, ln.walletPrivateKey)
-=======
-
-	w, err := newWallet(ctx, clientURI, alreadyCreatedSubnetIDs)
->>>>>>> 50423422
+	w, err := newWallet(ctx, clientURI, alreadyCreatedSubnetIDs, ln.walletPrivateKey)
 	if err != nil {
 		return nil, err
 	}
@@ -851,12 +846,8 @@
 func newWallet(
 	ctx context.Context,
 	uri string,
-<<<<<<< HEAD
-	preloadTXs []ids.ID,
+	subnetIDs []ids.ID,
 	walletPrivateKey string,
-=======
-	subnetIDs []ids.ID,
->>>>>>> 50423422
 ) (*wallet, error) {
 	var (
 		err        error
@@ -1073,11 +1064,7 @@
 		}
 		subnetIDs[i] = subnetID
 	}
-<<<<<<< HEAD
-	w, err := newWallet(ctx, clientURI, preloadTXs, ln.walletPrivateKey)
-=======
-	w, err := newWallet(ctx, clientURI, subnetIDs)
->>>>>>> 50423422
+	w, err := newWallet(ctx, clientURI, subnetIDs, ln.walletPrivateKey)
 	if err != nil {
 		return err
 	}
