--- conflicted
+++ resolved
@@ -8,11 +8,8 @@
 	"time"
 
 	"github.com/ava-labs/avalanche-network-runner/api"
-<<<<<<< HEAD
+	apimocks "github.com/ava-labs/avalanche-network-runner/api/mocks"
 	"github.com/ava-labs/avalanche-network-runner/constants"
-=======
-	apimocks "github.com/ava-labs/avalanche-network-runner/api/mocks"
->>>>>>> 72d9fa6d
 	"github.com/ava-labs/avalanche-network-runner/local/mocks"
 	"github.com/ava-labs/avalanche-network-runner/network"
 	"github.com/ava-labs/avalanche-network-runner/network/node"
@@ -89,33 +86,8 @@
 // Start a network with no nodes
 func TestNewNetworkEmpty(t *testing.T) {
 	assert := assert.New(t)
-<<<<<<< HEAD
-	networkID := constants.DefaultNetworkID 
-	// Use a dummy genesis
-	genesis, err := network.NewAvalancheGoGenesis(
-		logging.NoLog{},
-		networkID,
-		[]network.AddrAndBalance{
-			{
-				Addr:    ids.GenerateTestShortID(),
-				Balance: 1,
-			},
-		},
-		nil,
-		[]ids.ShortID{ids.GenerateTestShortID()},
-	)
-	assert.NoError(err)
-	config := network.Config{
-		NetworkID:   networkID,
-		Genesis:     genesis,
-		NodeConfigs: nil,
-		LogLevel:    "DEBUG",
-		Name:        "My Network",
-	}
-=======
 	networkConfig := defaultNetworkConfig(t)
 	networkConfig.NodeConfigs = nil
->>>>>>> 72d9fa6d
 	net, err := NewNetwork(
 		logging.NoLog{},
 		networkConfig,
@@ -132,38 +104,8 @@
 // Start a network with one node.
 func TestNewNetworkOneNode(t *testing.T) {
 	assert := assert.New(t)
-<<<<<<< HEAD
-	binaryPath := "yeet"
-	nodeName := "Bob"
-	// TODO remove test files when we can auto-generate genesis
-	// and other files
-	genesis, err := os.ReadFile("test_files/test_genesis.json")
-	assert.NoError(err)
-	avalancheGoConfig, err := os.ReadFile("test_files/config.json")
-	assert.NoError(err)
-	// Generate staking key/cert
-	stakingCert, stakingKey, err := staking.NewCertAndKeyBytes()
-	assert.NoError(err)
-	nodeConfig := node.Config{
-		ImplSpecificConfig: NodeConfig{
-			BinaryPath: binaryPath,
-		},
-		ConfigFile:  avalancheGoConfig,
-		StakingKey:  stakingKey,
-		StakingCert: stakingCert,
-		Name:        nodeName,
-		IsBeacon:    true,
-	}
-	config := network.Config{
-		NodeConfigs: []node.Config{nodeConfig},
-		Genesis:     genesis,
-		LogLevel:    "DEBUG",
-		Name:        "My Network",
-	}
-=======
 	networkConfig := defaultNetworkConfig(t)
 	networkConfig.NodeConfigs = networkConfig.NodeConfigs[:1]
->>>>>>> 72d9fa6d
 	// Assert that the node's config is being passed correctly
 	// to the function that starts the node process.
 	newProcessF := func(config node.Config, _ ...string) (NodeProcess, error) {
@@ -217,7 +159,8 @@
 						ConfigFile: []byte("nonempty"),
 					},
 				},
-			}},
+			},
+		},
 		"no ConfigFile": {
 			config: network.Config{
 				Genesis: []byte("nonempty"),
@@ -229,7 +172,8 @@
 						IsBeacon: true,
 					},
 				},
-			}},
+			},
+		},
 		"no Genesis": {
 			config: network.Config{
 				NodeConfigs: []node.Config{
@@ -241,7 +185,8 @@
 						ConfigFile: []byte("nonempty"),
 					},
 				},
-			}},
+			},
+		},
 		"StakingKey but no StakingCert": {
 			config: network.Config{
 				Genesis: []byte("nonempty"),
@@ -255,7 +200,8 @@
 						StakingKey: []byte("nonempty"),
 					},
 				},
-			}},
+			},
+		},
 		"StakingCert but no StakingKey": {
 			config: network.Config{
 				Genesis: []byte("nonempty"),
@@ -269,7 +215,8 @@
 						StakingCert: []byte("nonempty"),
 					},
 				},
-			}},
+			},
+		},
 		"no beacon node": {
 			config: network.Config{
 				Genesis: []byte("nonempty"),
@@ -281,7 +228,8 @@
 						ConfigFile: []byte("nonempty"),
 					},
 				},
-			}},
+			},
+		},
 		"repeated name": {
 			config: network.Config{
 				Genesis: []byte("nonempty"),
@@ -303,7 +251,8 @@
 						ConfigFile: []byte("nonempty"),
 					},
 				},
-			}},
+			},
+		},
 	}
 	for name, tt := range tests {
 		t.Run(name, func(t *testing.T) {
