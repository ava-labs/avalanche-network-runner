package local

import (
	"fmt"
	"os"
	"path/filepath"

	"github.com/ava-labs/avalanche-network-runner/network/node"
	"github.com/ava-labs/avalanchego/config"
	"github.com/ava-labs/avalanchego/utils/logging"
	"go.uber.org/zap"
)

// writeFiles writes the files a node needs on startup.
// It returns flags used to point to those files.
func writeFiles(genesis []byte, nodeRootDir string, nodeConfig *node.Config) ([]string, error) {
	type file struct {
		pathKey   string
		flagValue string
		path      string
		contents  []byte
	}
	files := []file{
		{
			flagValue: filepath.Join(nodeRootDir, stakingKeyFileName),
			path:      filepath.Join(nodeRootDir, stakingKeyFileName),
			pathKey:   config.StakingKeyPathKey,
			contents:  []byte(nodeConfig.StakingKey),
		},
		{
			flagValue: filepath.Join(nodeRootDir, stakingCertFileName),
			path:      filepath.Join(nodeRootDir, stakingCertFileName),
			pathKey:   config.StakingCertPathKey,
			contents:  []byte(nodeConfig.StakingCert),
		},
		{
			flagValue: filepath.Join(nodeRootDir, genesisFileName),
			path:      filepath.Join(nodeRootDir, genesisFileName),
			pathKey:   config.GenesisConfigFileKey,
			contents:  genesis,
		},
	}
	if len(nodeConfig.ConfigFile) != 0 {
		files = append(files, file{
			flagValue: filepath.Join(nodeRootDir, configFileName),
			path:      filepath.Join(nodeRootDir, configFileName),
			pathKey:   config.ConfigFileKey,
			contents:  []byte(nodeConfig.ConfigFile),
		})
	}
	flags := []string{}
	for _, f := range files {
		flags = append(flags, fmt.Sprintf("--%s=%s", f.pathKey, f.flagValue))
		if err := createFileAndWrite(f.path, f.contents); err != nil {
			return nil, fmt.Errorf("couldn't write file at %q: %w", f.path, err)
		}
	}
	if nodeConfig.ChainConfigFiles != nil {
		// only one flag and multiple files
		chainConfigDir := filepath.Join(nodeRootDir, chainConfigSubDir)
		flags = append(flags, fmt.Sprintf("--%s=%s", config.ChainConfigDirKey, chainConfigDir))
		for chainAlias, chainConfigFile := range nodeConfig.ChainConfigFiles {
			chainConfigPath := filepath.Join(chainConfigDir, chainAlias, configFileName)
			if err := createFileAndWrite(chainConfigPath, []byte(chainConfigFile)); err != nil {
				return nil, fmt.Errorf("couldn't write file at %q: %w", chainConfigPath, err)
			}
		}
	}
	return flags, nil
}

// getConfigEntry returns an entry in the config file if it is found, otherwise returns the default value
func getConfigEntry(
	nodeConfigFlags map[string]interface{},
	configFile map[string]interface{},
	flag string,
	defaultVal string,
) (string, error) {
	var entry string
	if val, ok := nodeConfigFlags[flag]; ok {
		if entry, ok := val.(string); ok {
			return entry, nil
		}
		return "", fmt.Errorf("expected node config flag %q to be string but got %T", flag, entry)
	}
	if val, ok := configFile[flag]; ok {
		if entry, ok := val.(string); ok {
			return entry, nil
		}
		return "", fmt.Errorf("expected config file flag %q to be string but got %T", flag, entry)
	}
	return defaultVal, nil
}

// getPort looks up the port config in the config file, if there is none, it tries to get a random free port from the OS
func getPort(
	flags map[string]interface{},
	configFile map[string]interface{},
	portKey string,
) (port uint16, err error) {
	if portIntf, ok := flags[portKey]; ok {
		if portFromFlags, ok := portIntf.(int); ok {
			port = uint16(portFromFlags)
		} else if portFromFlags, ok := portIntf.(float64); ok {
			port = uint16(portFromFlags)
		} else {
			return 0, fmt.Errorf("expected flag %q to be int/float64 but got %T", portKey, portIntf)
		}
	} else if portIntf, ok := configFile[portKey]; ok {
		if portFromConfigFile, ok := portIntf.(float64); ok {
			port = uint16(portFromConfigFile)
		} else {
			return 0, fmt.Errorf("expected flag %q to be float64 but got %T", portKey, portIntf)
		}
	} else {
		// Use a random free port.
		// Note: it is possible but unlikely for getFreePort to return the same port multiple times.
		port, err = getFreePort()
		if err != nil {
			return 0, fmt.Errorf("couldn't get free API port: %w", err)
		}
	}
	return port, nil
}

func makeNodeDir(log logging.Logger, rootDir, nodeName string) (string, error) {
	if rootDir == "" {
		log.Warn("no network root directory defined; will create this node's runtime directory in working directory")
	}
	// [nodeRootDir] is where this node's config file, C-Chain config file,
	// staking key, staking certificate and genesis file will be written.
	// (Other file locations are given in the node's config file.)
	// TODO should we do this for other directories? Profiles?
	nodeRootDir := filepath.Join(rootDir, nodeName)
	if err := os.Mkdir(nodeRootDir, 0o755); err != nil {
		if os.IsExist(err) {
<<<<<<< HEAD
			log.Warn("node root directory already exists", zap.String("dir", nodeRootDir))
=======
			log.Warn("node root directory already exists", zap.String("root-dir", nodeRootDir))
>>>>>>> 099e2a15
		} else {
			return "", fmt.Errorf("error creating temp dir", zap.Error(err))
		}
	}
	return nodeRootDir, nil
}

// createFileAndWrite creates a file with the given path and
// writes the given contents
func createFileAndWrite(path string, contents []byte) error {
	if err := os.MkdirAll(filepath.Dir(path), 0o750); err != nil {
		return err
	}
	file, err := os.Create(path)
	if err != nil {
		return err
	}
	defer func() {
		_ = file.Close()
	}()
	if _, err := file.Write(contents); err != nil {
		return err
	}
	return nil
}

// addNetworkFlags adds the flags in [networkFlags] to [nodeConfig.Flags].
// [nodeFlags] must not be nil.
func addNetworkFlags(log logging.Logger, networkFlags map[string]interface{}, nodeFlags map[string]interface{}) {
	for flagName, flagVal := range networkFlags {
		// If the same flag is given in network config and node config,
		// the flag in the node config takes precedence
		if val, ok := nodeFlags[flagName]; !ok {
			nodeFlags[flagName] = flagVal
		} else {
			log.Debug(
				"not overwriting node config flag with network config flag",
<<<<<<< HEAD
				zap.String("flagName", flagName),
				zap.Any("val", val),
				zap.Any("networkConfigVal", flagVal),
=======
				zap.String("flag-name", flagName),
				zap.Any("value", val),
				zap.Any("network config value", flagVal),
>>>>>>> 099e2a15
			)
		}
	}
}<|MERGE_RESOLUTION|>--- conflicted
+++ resolved
@@ -134,13 +134,9 @@
 	nodeRootDir := filepath.Join(rootDir, nodeName)
 	if err := os.Mkdir(nodeRootDir, 0o755); err != nil {
 		if os.IsExist(err) {
-<<<<<<< HEAD
-			log.Warn("node root directory already exists", zap.String("dir", nodeRootDir))
-=======
 			log.Warn("node root directory already exists", zap.String("root-dir", nodeRootDir))
->>>>>>> 099e2a15
 		} else {
-			return "", fmt.Errorf("error creating temp dir", zap.Error(err))
+			return "", fmt.Errorf("error creating temp dir %s", err)
 		}
 	}
 	return nodeRootDir, nil
@@ -176,15 +172,9 @@
 		} else {
 			log.Debug(
 				"not overwriting node config flag with network config flag",
-<<<<<<< HEAD
-				zap.String("flagName", flagName),
-				zap.Any("val", val),
-				zap.Any("networkConfigVal", flagVal),
-=======
 				zap.String("flag-name", flagName),
 				zap.Any("value", val),
 				zap.Any("network config value", flagVal),
->>>>>>> 099e2a15
 			)
 		}
 	}
