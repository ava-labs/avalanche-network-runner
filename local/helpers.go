package local

import (
	"encoding/base64"
	"encoding/json"
	"fmt"
	"math/rand"
	"net"
	"os"
	"path/filepath"
	"time"

	"github.com/ava-labs/avalanche-network-runner/network/node"
	"github.com/ava-labs/avalanchego/config"
	"github.com/ava-labs/avalanchego/utils/logging"
)

const (
	stakingPath = "staking"
	configsPath = "configs"
)

func init() {
	rand.Seed(time.Now().UnixNano())
}

func getFreePort() (uint16, error) {
	l, err := net.Listen("tcp", "127.0.0.1:0")
	if err != nil {
		return 0, err
	}
	port := uint16(l.Addr().(*net.TCPAddr).Port)
	_ = l.Close()
	return port, nil
}

<<<<<<< HEAD
func getStakingTLSKeyPath(nodeRootDir string) string {
	return filepath.Join(nodeRootDir, stakingPath, stakingTLSKeyFileName)
}

func getStakingCertPath(nodeRootDir string) string {
	return filepath.Join(nodeRootDir, stakingPath, stakingCertFileName)
}

func getStakingSignerKeyPath(nodeRootDir string) string {
	return filepath.Join(nodeRootDir, stakingPath, stakingSignerKeyFileName)
=======
func getChainConfigDir(rootDir string) string {
	return filepath.Join(rootDir, "configs", "chains")
}

func getSubnetConfigDir(rootDir string) string {
	return filepath.Join(rootDir, "configs", "subnets")
>>>>>>> 1488ec25
}

// writeFiles writes the files a node needs on startup.
// It returns flags used to point to those files.
func writeFiles(
	genesisData []byte,
	upgradeData []byte,
	nodeRootDir string,
	nodeConfig *node.Config,
) (map[string]string, error) {
	type file struct {
		pathKey   string
		flagValue string
		path      string
		contents  []byte
	}
	decodedStakingSigningKey, err := base64.StdEncoding.DecodeString(nodeConfig.StakingSigningKey)
	if err != nil {
		return nil, err
	}
	files := []file{
		{
			flagValue: "",
			path:      getStakingTLSKeyPath(nodeRootDir),
			pathKey:   config.StakingTLSKeyPathKey,
			contents:  []byte(nodeConfig.StakingKey),
		},
		{
			flagValue: "",
			path:      getStakingCertPath(nodeRootDir),
			pathKey:   config.StakingCertPathKey,
			contents:  []byte(nodeConfig.StakingCert),
		},
		{
			flagValue: "",
			path:      getStakingSignerKeyPath(nodeRootDir),
			pathKey:   config.StakingSignerKeyPathKey,
			contents:  decodedStakingSigningKey,
		},
	}
	if len(genesisData) > 0 {
		files = append(files, file{
			flagValue: filepath.Join(nodeRootDir, configsPath, genesisFileName),
			path:      filepath.Join(nodeRootDir, configsPath, genesisFileName),
			pathKey:   config.GenesisFileKey,
			contents:  genesisData,
		})
	}
	if len(upgradeData) > 0 {
		files = append(files, file{
			flagValue: filepath.Join(nodeRootDir, configsPath, upgradeFileName),
			path:      filepath.Join(nodeRootDir, configsPath, upgradeFileName),
			pathKey:   config.UpgradeFileKey,
			contents:  upgradeData,
		})
	}
	flags := map[string]string{}
	for _, f := range files {
		if f.flagValue != "" {
			flags[f.pathKey] = f.flagValue
		}
		if err := createFileAndWrite(f.path, f.contents); err != nil {
			return nil, fmt.Errorf("couldn't write file at %q: %w", f.path, err)
		}
	}
	// chain configs dir
	chainConfigDir := getChainConfigDir(nodeRootDir)
	if err := os.MkdirAll(chainConfigDir, 0o750); err != nil {
		return nil, err
	}
	// subnet configs dir
	subnetConfigDir := getSubnetConfigDir(nodeRootDir)
	if err := os.MkdirAll(subnetConfigDir, 0o750); err != nil {
		return nil, err
	}
	// chain configs
	for chainAlias, chainConfigFile := range nodeConfig.ChainConfigFiles {
		chainConfigPath := filepath.Join(chainConfigDir, chainAlias, configFileName)
		if err := createFileAndWrite(chainConfigPath, []byte(chainConfigFile)); err != nil {
			return nil, fmt.Errorf("couldn't write file at %q: %w", chainConfigPath, err)
		}
	}
	// network upgrades
	for chainAlias, chainUpgradeFile := range nodeConfig.UpgradeConfigFiles {
		chainUpgradePath := filepath.Join(chainConfigDir, chainAlias, upgradeConfigFileName)
		if err := createFileAndWrite(chainUpgradePath, []byte(chainUpgradeFile)); err != nil {
			return nil, fmt.Errorf("couldn't write file at %q: %w", chainUpgradePath, err)
		}
	}
	// subnet configs
	for subnetID, subnetConfigFile := range nodeConfig.SubnetConfigFiles {
		subnetConfigPath := filepath.Join(subnetConfigDir, subnetID+".json")
		if err := createFileAndWrite(subnetConfigPath, []byte(subnetConfigFile)); err != nil {
			return nil, fmt.Errorf("couldn't write file at %q: %w", subnetConfigPath, err)
		}
	}
	return flags, nil
}

func writeConfigFile(nodeRootDir string, nodeConfig *node.Config, flags map[string]string) (string, error) {
	if len(nodeConfig.ConfigFile) != 0 {
		newFlags := map[string]interface{}{}
		if err := json.Unmarshal([]byte(nodeConfig.ConfigFile), &newFlags); err != nil {
			return "", err
		}
		for k, vI := range newFlags {
			v, ok := vI.(string)
			if !ok {
				return "", fmt.Errorf("expected string for key %q, found %T", k, vI)
			}
			flags[k] = v
		}
	}
	configFileBytes, err := json.MarshalIndent(flags, "", "    ")
	if err != nil {
		return "", err
	}
	configFilePath := filepath.Join(nodeRootDir, configsPath, configFileName)
	if err := createFileAndWrite(configFilePath, configFileBytes); err != nil {
		return "", err
	}
	return configFilePath, nil
}

// getConfigEntry returns an entry in the config file if it is found, otherwise returns the default value
func getConfigEntry(
	nodeConfigFlags map[string]interface{},
	configFile map[string]interface{},
	flag string,
	defaultVal string,
) (string, error) {
	var entry string
	if val, ok := nodeConfigFlags[flag]; ok {
		if entry, ok := val.(string); ok {
			return entry, nil
		}
		return "", fmt.Errorf("expected node config flag %q to be string but got %T", flag, entry)
	}
	if val, ok := configFile[flag]; ok {
		if entry, ok := val.(string); ok {
			return entry, nil
		}
		return "", fmt.Errorf("expected config file flag %q to be string but got %T", flag, entry)
	}
	return defaultVal, nil
}

// getPort looks up the port config in the config file, if there is none, it tries to get a random free port from the OS
// if [reassingIfUsed] is true, and the port from config is not free, also tries to get a random free port
func getPort(
	flags map[string]interface{},
	configFile map[string]interface{},
	portKey string,
) (port uint16, err error) {
	if portIntf, ok := flags[portKey]; ok {
		switch gotPort := portIntf.(type) {
		case int:
			port = uint16(gotPort)
		case float64:
			port = uint16(gotPort)
		default:
			return 0, fmt.Errorf("expected flag %q to be int/float64 but got %T", portKey, portIntf)
		}
	} else if portIntf, ok := configFile[portKey]; ok {
		portFromConfigFile, ok := portIntf.(float64)
		if !ok {
			return 0, fmt.Errorf("expected flag %q to be float64 but got %T", portKey, portIntf)
		}
		port = uint16(portFromConfigFile)
	} else {
		port, err = getFreePort()
		if err != nil {
			return 0, fmt.Errorf("couldn't get free port: %w", err)
		}
	}
	return port, nil
}

func setNodeDir(log logging.Logger, rootDir, nodeName string) (string, error) {
	if rootDir == "" {
		log.Warn("no network root directory defined; will create this node's runtime directory in working directory")
	}
	// [nodeRootDir] is where this node's config file, C-Chain config file,
	// staking key, staking certificate and genesis file will be written.
	// (Other file locations are given in the node's config file.)
	// TODO should we do this for other directories? Profiles?
	nodeRootDir := filepath.Join(rootDir, nodeName)
	if err := os.Mkdir(nodeRootDir, 0o755); err != nil {
		if !os.IsExist(err) {
			return "", fmt.Errorf("error creating node %s dir: %w", nodeRootDir, err)
		}
	}
	return nodeRootDir, nil
}

// createFileAndWrite creates a file with the given path and
// writes the given contents
func createFileAndWrite(path string, contents []byte) error {
	if err := os.MkdirAll(filepath.Dir(path), 0o750); err != nil {
		return err
	}
	file, err := os.Create(path)
	if err != nil {
		return err
	}
	defer file.Close()
	_, err = file.Write(contents)
	return err
}

// addNetworkFlags adds the flags in [networkFlags] to [nodeConfig.Flags].
// [nodeFlags] must not be nil.
func addNetworkFlags(networkFlags map[string]interface{}, nodeFlags map[string]interface{}) {
	for flagName, flagVal := range networkFlags {
		// If the same flag is given in network config and node config,
		// the flag in the node config takes precedence
		if _, ok := nodeFlags[flagName]; !ok {
			nodeFlags[flagName] = flagVal
		}
	}
}<|MERGE_RESOLUTION|>--- conflicted
+++ resolved
@@ -34,7 +34,6 @@
 	return port, nil
 }
 
-<<<<<<< HEAD
 func getStakingTLSKeyPath(nodeRootDir string) string {
 	return filepath.Join(nodeRootDir, stakingPath, stakingTLSKeyFileName)
 }
@@ -45,14 +44,14 @@
 
 func getStakingSignerKeyPath(nodeRootDir string) string {
 	return filepath.Join(nodeRootDir, stakingPath, stakingSignerKeyFileName)
-=======
+}
+
 func getChainConfigDir(rootDir string) string {
 	return filepath.Join(rootDir, "configs", "chains")
 }
 
 func getSubnetConfigDir(rootDir string) string {
 	return filepath.Join(rootDir, "configs", "subnets")
->>>>>>> 1488ec25
 }
 
 // writeFiles writes the files a node needs on startup.
